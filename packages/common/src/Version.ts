--- conflicted
+++ resolved
@@ -1,6 +1,2 @@
-<<<<<<< HEAD
-export const gsnRuntimeVersion = '2.2.3-matic'
-=======
 export const gsnRuntimeVersion = '2.2.3'
->>>>>>> ca447623
 export const gsnRequiredVersion = '2.2.0'