/* global artifacts describe */
const Web3 = require('web3')
const RelayClient = require('../src/js/relayclient/RelayClient')
const RelayServer = require('../src/js/relayserver/RelayServer')
const TxStoreManager = require('../src/js/relayserver/TxStoreManager').TxStoreManager
const RelayHub = artifacts.require('./RelayHub.sol')
const TestRecipient = artifacts.require('./test/TestRecipient.sol')
const StakeManager = artifacts.require('./StakeManager.sol')
const TestPaymasterEverythingAccepted = artifacts.require('./test/TestPaymasterEverythingAccepted.sol')
const KeyManager = require('../src/js/relayserver/KeyManager')
<<<<<<< HEAD
const RelayHubABI = require('../src/js/relayclient/interfaces/IRelayHub')
const PayMasterABI = require('../src/js/relayclient/interfaces/IPaymaster')
const Environments = require('../src/js/relayclient/Environments')
=======
const RelayHubABI = require('../src/js/common/interfaces/IRelayHub')
const PayMasterABI = require('../src/js/common/interfaces/IPaymaster')
>>>>>>> a0cf5b62

const ethUtils = require('ethereumjs-util')
const { Transaction } = require('ethereumjs-tx')
const abiDecoder = require('abi-decoder')
const chai = require('chai')
const sinonChai = require('sinon-chai')
chai.use(sinonChai)
abiDecoder.addABI(RelayHubABI)
abiDecoder.addABI(PayMasterABI)
abiDecoder.addABI(TestRecipient.abi)
abiDecoder.addABI(TestPaymasterEverythingAccepted.abi)

const localhostOne = 'http://localhost:8090'
const workdir = '/tmp/gsn/test/relayserver'

const testutils = require('./TestUtils')
const increaseTime = testutils.increaseTime

contract('RelayServer', function (accounts) {
  let rhub
  let stakeManager
  let sr
  let paymaster
  let gasLess
  const relayOwner = accounts[1]
  const dayInSec = 24 * 60 * 60
  const weekInSec = dayInSec * 7
  const oneEther = 1e18
  let relayServer, defunctRelayServer
  let serverWeb3provider
  let ethereumNodeUrl
  let _web3
  let id
  let serverError
  let encodedFunction
  let relayClient
  let options

  before(async function () {
    ethereumNodeUrl = web3.currentProvider.host
    serverWeb3provider = new Web3.providers.WebsocketProvider(ethereumNodeUrl)
    _web3 = new Web3(new Web3.providers.HttpProvider(ethereumNodeUrl))

    stakeManager = await StakeManager.new()
    rhub = await RelayHub.new(Environments.defEnv.gtxdatanonzero, stakeManager.address)
    sr = await TestRecipient.new()
    paymaster = await TestPaymasterEverythingAccepted.new()

<<<<<<< HEAD
    await sr.setHub(rhub.address)
    await paymaster.setHub(rhub.address)
    await paymaster.deposit({ value: web3.utils.toWei('1', 'ether') })
    gasLess = await web3.eth.personal.newAccount('password')
=======
    await paymaster.deposit({ value: _web3.utils.toWei('1', 'ether') })
    gasLess = await _web3.eth.personal.newAccount('password')
>>>>>>> a0cf5b62
    const keyManager = new KeyManager({ ecdsaKeyPair: KeyManager.newKeypair() })
    const txStoreManager = new TxStoreManager({ workdir })
    relayServer = new RelayServer({
      txStoreManager,
      keyManager,
      // owner: relayOwner,
      hubAddress: rhub.address,
      stakeManagerAddress: stakeManager.address,
      url: localhostOne,
      baseRelayFee: 0,
      pctRelayFee: 0,
      gasPriceFactor: 1,
      ethereumNodeUrl,
      web3provider: serverWeb3provider,
      devMode: true
    })
    relayServer.on('error', (e) => {
      console.log(e.message)
      serverError = e
    })
    console.log('Relay Server Address', relayServer.address)

    encodedFunction = sr.contract.methods.emitMessage('hello world').encodeABI()
    console.log('server address', relayServer.address)
    const relayClientConfig = {
      relayUrl: localhostOne,
      relayAddress: relayServer.address,
      allowed_relay_nonce_gap: 0,
      verbose: process.env.DEBUG
    }

    relayClient = new RelayClient(_web3, relayClientConfig)

    options = {
      // approveFunction: approveFunction,
      from: gasLess,
      to: sr.address,
      pctRelayFee: 0,
      gas_limit: 1000000,
      paymaster: paymaster.address
    }
  })

  beforeEach(async function () {
    serverError = null
  })

  after('txstore cleanup', async function () {
    await relayServer.txStoreManager.clearAll()
    assert.deepEqual([], await relayServer.txStoreManager.getAll())
  })

  async function assertTransactionRelayed (txhash) {
    const receipt = await _web3.eth.getTransactionReceipt(txhash)
    const decodedLogs = abiDecoder.decodeLogs(receipt.logs).map(relayServer._parseEvent)
    assert.equal(decodedLogs[1].name, 'SampleRecipientEmitted')
    assert.equal(decodedLogs[1].args.message, 'hello world')
    assert.equal(decodedLogs[3].name, 'TransactionRelayed')
    assert.equal(decodedLogs[3].args.relayWorker.toLowerCase(), relayServer.address.toLowerCase())
    assert.equal(decodedLogs[3].args.from.toLowerCase(), gasLess.toLowerCase())
    assert.equal(decodedLogs[3].args.to.toLowerCase(), sr.address.toLowerCase())
    assert.equal(decodedLogs[3].args.paymaster.toLowerCase(), paymaster.address.toLowerCase())
    return receipt
  }

  async function assertRelayAdded (receipt, relayServer) {
    const decodedLogs = abiDecoder.decodeLogs(receipt.logs).map(relayServer._parseEvent)
    assert.equal(decodedLogs.length, 1)
    assert.equal(decodedLogs[0].name, 'RelayServerRegistered')
    assert.equal(decodedLogs[0].args.relayManager.toLowerCase(), relayServer.address.toLowerCase())
    assert.equal(decodedLogs[0].args.baseRelayFee, relayServer.baseRelayFee)
    assert.equal(decodedLogs[0].args.pctRelayFee, relayServer.pctRelayFee)
    assert.equal(decodedLogs[0].args.url, relayServer.url)
  }

  async function relayTransaction (badArgs) {
    const { relayRequest, relayMaxNonce, approvalData, signature } = await prepareRelayRequest()
    return relayTransactionFromRequest(badArgs, { relayRequest, relayMaxNonce, approvalData, signature })
  }

  async function relayTransactionFromRequest (badArgs, { relayRequest, relayMaxNonce, approvalData, signature }) {
    // console.log('relayRequest is', relayRequest, signature, approvalData)
    const signedTx = await relayServer.createRelayTransaction(
      {
        senderNonce: relayRequest.relayData.senderNonce,
        gasPrice: relayRequest.gasData.gasPrice,
        encodedFunction: relayRequest.encodedFunction,
        approvalData,
        signature,
        from: relayRequest.relayData.senderAddress,
        to: relayRequest.target,
        paymaster: relayRequest.relayData.paymaster,
        gasLimit: relayRequest.gasData.gasLimit,
        relayMaxNonce,
        baseRelayFee: relayRequest.gasData.baseRelayFee,
        pctRelayFee: relayRequest.gasData.pctRelayFee,
        relayHubAddress: rhub.address,
        ...badArgs
      })

    // const signedTx = await relayClient.relayTransaction(encoded, options)
    const txhash = ethUtils.bufferToHex(ethUtils.keccak256(Buffer.from(signedTx, 'hex')))
    await assertTransactionRelayed(txhash)
    return signedTx
  }

  async function prepareRelayRequest () {
    const { relayRequest, relayMaxNonce, approvalData, signature } = await relayClient._prepareRelayHttpRequest(
      encodedFunction,
      /* relayAddress: */relayServer.address,
      /* pctRelayFee: */0,
      /* baseRelayFee: */0,
      /* gasPrice: */parseInt(await _web3.eth.getGasPrice()),
      /* gasLimit: */1000000,
      /* paymaster: */paymaster.address,
      /* relayHub: */rhub.contract,
      options)
    return { relayRequest, relayMaxNonce, approvalData, signature }
  }

  // When running server before staking/funding it, or when balance gets too low
  describe('multi-step server initialization ', async function () {
    it('should initialize relay params (chainId, networkId, gasPrice)', async function () {
      const expectedGasPrice = (await _web3.eth.getGasPrice()) * relayServer.gasPriceFactor
      const chainId = await _web3.eth.getChainId()
      const networkId = await _web3.eth.net.getId()
      assert.notEqual(relayServer.gasPrice, expectedGasPrice)
      assert.notEqual(relayServer.chainId, chainId)
      assert.notEqual(relayServer.networkId, networkId)
      assert.equal(relayServer.ready, false)
      await relayServer._worker({ number: await _web3.eth.getBlockNumber() })
      assert.isTrue(serverError.message.includes('Server\'s balance too low'), 'relay should throw on low balance')
      assert.equal(relayServer.gasPrice, expectedGasPrice)
      assert.equal(relayServer.chainId, chainId)
      assert.equal(relayServer.networkId, networkId)
      assert.equal(relayServer.ready, false, 'relay should not be ready yet')
    })

    it('should wait for balance', async function () {
      await relayServer._worker({ number: await _web3.eth.getBlockNumber() })
      assert.isTrue(serverError.message.includes('Server\'s balance too low'), 'relay should throw on low balance')
      const expectedBalance = _web3.utils.toWei('2', 'ether')
      assert.notEqual(relayServer.balance, expectedBalance)
      await _web3.eth.sendTransaction({
        to: relayServer.address,
        from: relayOwner,
        value: expectedBalance
      })
<<<<<<< HEAD
      await relayServer._worker({ number: await web3.eth.getBlockNumber() })
      console.log(serverError.toString())
=======
      await relayServer._worker({ number: await _web3.eth.getBlockNumber() })
>>>>>>> a0cf5b62
      assert.isTrue(serverError.message.includes('Waiting for stake...'), 'relay should throw on no stake')
      assert.equal(relayServer.ready, false, 'relay should not be ready yet')
      assert.equal(relayServer.balance, expectedBalance)
    })

    it('should wait for stake and then register', async function () {
      assert.equal(relayServer.lastScannedBlock, 0)
      await relayServer._worker({ number: await _web3.eth.getBlockNumber() })
      assert.isTrue(serverError.message.includes('Waiting for stake...'), 'relay should throw on low balance')
      assert.equal(relayServer.ready, false, 'relay should not be ready yet')
      const res = await stakeManager.stakeForAddress(relayServer.address, weekInSec, {
        from: relayOwner,
        value: oneEther
      })
<<<<<<< HEAD
      const res2 = await stakeManager.authorizeHub(relayServer.address, rhub.address, { from: relayOwner })
      assert.ok(res.receipt.status, 'stake failed')
      assert.ok(res2.receipt.status, 'authorize hub failed')
      const expectedLastScannedBlock = await web3.eth.getBlockNumber()
=======
      const expectedLastScannedBlock = await _web3.eth.getBlockNumber()
>>>>>>> a0cf5b62
      const receipt = await relayServer._worker({ number: expectedLastScannedBlock })
      assert.equal(relayServer.lastScannedBlock, expectedLastScannedBlock)
      assert.equal(relayServer.stake, oneEther)
      assert.equal(relayServer.ready, true, 'relay not ready?')
      await assertRelayAdded(receipt, relayServer)
    })
  })

  // When running server after both staking & funding it
  describe('single step server initialization', async function () {
    it('should initialize relay after staking and funding it', async function () {
      const keyManager = new KeyManager({ ecdsaKeyPair: KeyManager.newKeypair() })
      const txStoreManager = new TxStoreManager({ workdir: workdir + '/defunct' })
      defunctRelayServer = new RelayServer({
        txStoreManager,
        keyManager,
        // owner: relayOwner,
        hubAddress: rhub.address,
        stakeManagerAddress: stakeManager.address,
        url: localhostOne,
        baseRelayFee: 0,
        pctRelayFee: 0,
        gasPriceFactor: 1,
        ethereumNodeUrl,
        web3provider: serverWeb3provider,
        devMode: true
      })
      defunctRelayServer.on('error', (e) => {
        console.log(e.message)
        serverError = e
      })
      await _web3.eth.sendTransaction({
        to: defunctRelayServer.address,
        from: relayOwner,
        value: _web3.utils.toWei('2', 'ether')
      })

      await stakeManager.stakeForAddress(defunctRelayServer.address, weekInSec, {
        from: relayOwner,
        value: oneEther
      })
<<<<<<< HEAD
      await stakeManager.authorizeHub(defunctRelayServer.address, rhub.address, {
        from: relayOwner
      })
      const stake = await defunctRelayServer.getStake()
=======
      const stake = await defunctRelayServer.refreshStake()
>>>>>>> a0cf5b62
      assert.equal(stake, oneEther)

      const expectedGasPrice = (await _web3.eth.getGasPrice()) * defunctRelayServer.gasPriceFactor
      const expectedBalance = await _web3.eth.getBalance(defunctRelayServer.address)
      const chainId = await _web3.eth.getChainId()
      const networkId = await _web3.eth.net.getId()
      assert.notEqual(defunctRelayServer.gasPrice, expectedGasPrice)
      assert.notEqual(defunctRelayServer.balance, expectedBalance)
      assert.notEqual(defunctRelayServer.chainId, chainId)
      assert.notEqual(defunctRelayServer.networkId, networkId)
      assert.equal(defunctRelayServer.ready, false)
      const expectedLastScannedBlock = await _web3.eth.getBlockNumber()
      assert.equal(defunctRelayServer.lastScannedBlock, 0)
      const receipt = await defunctRelayServer._worker({ number: expectedLastScannedBlock })
      assert.equal(defunctRelayServer.lastScannedBlock, expectedLastScannedBlock)
      assert.equal(defunctRelayServer.gasPrice, expectedGasPrice)
      assert.equal(defunctRelayServer.balance, expectedBalance)
      assert.equal(defunctRelayServer.chainId, chainId)
      assert.equal(defunctRelayServer.networkId, networkId)
      assert.equal(defunctRelayServer.ready, true, 'relay no ready?')
      await assertRelayAdded(receipt, defunctRelayServer)
    })
  })

  describe('relay transaction flows', async function () {
    it('should relay transaction', async function () {
      await relayTransaction()
    })
    /*
    * encodedFunction,
      approvalData,
      signature,
      from,
      to,
      paymaster,
      gasPrice,
      gasLimit,
      senderNonce,
      relayMaxNonce,
      baseRelayFee,
      pctRelayFee,
      relayHubAddress
      *
      * */
    it('should fail to relay with undefined encodedFunction', async function () {
      try {
        await relayTransaction({ encodedFunction: undefined })
        assert.fail()
      } catch (e) {
        assert.isTrue(e.message.includes('invalid encodedFunction given: undefined'), e.message)
      }
    })
    it('should fail to relay with undefined approvalData', async function () {
      try {
        await relayTransaction({ approvalData: undefined })
        assert.fail()
      } catch (e) {
        assert.isTrue(e.message.includes('invalid approvalData given: undefined'), e.message)
      }
    })
    it('should fail to relay with undefined signature', async function () {
      try {
        await relayTransaction({ signature: undefined })
        assert.fail()
      } catch (e) {
        assert.isTrue(e.message.includes('invalid signature given: undefined'), e.message)
      }
    })
    it('should fail to relay with wrong signature', async function () {
      try {
        await relayTransaction(
          { signature: '0xdeadface00000a58b757da7dea5678548be5ff9b16e9d1d87c6157aff6889c0f6a406289908add9ea6c3ef06d033a058de67d057e2c0ae5a02b36854be13b0731c' })
        assert.fail()
      } catch (e) {
        assert.isTrue(e.message.includes('canRelay failed in server: signature mismatch'),
          e.message)
      }
    })
    it('should fail to relay with wrong from', async function () {
      try {
        await relayTransaction({ from: accounts[1] })
        assert.fail()
      } catch (e) {
        assert.isTrue(e.message.includes('canRelay failed in server: nonce mismatch'), e.message)
      }
    })
    it('should fail to relay with wrong recipient', async function () {
      try {
        await relayTransaction({ to: accounts[1] })
        assert.fail()
      } catch (e) {
        assert.isTrue(e.message.includes('canRelay failed in server: getTrustedForwarder failed'), e.message)
      }
    })
    it('should fail to relay with invalid paymaster', async function () {
      try {
        await relayTransaction({ paymaster: accounts[1] })
        assert.fail()
      } catch (e) {
        assert.isTrue(e.message.includes(`non-existent or incompatible paymaster contract: ${accounts[1]}`), e.message)
      }
    })
    it('should fail to relay when paymaster\'s balance too low', async function () {
      id = (await testutils.snapshot()).result
      try {
        await paymaster.withdraw(accounts[0])
        await relayTransaction()
        assert.fail()
      } catch (e) {
        assert.isTrue(e.message.includes('paymaster balance too low:'), e.message)
      } finally {
        await testutils.revert(id)
      }
    })
    it('should fail to relay with uninitialized gasPrice', async function () {
      const gasPrice = relayServer.gasPrice
      delete relayServer.gasPrice
      try {
        await relayTransaction()
        assert.fail()
      } catch (e) {
        assert.isTrue(e.message.includes('gasPrice not initialized'), e.message)
      } finally {
        relayServer.gasPrice = gasPrice
      }
    })
    it('should fail to relay with unacceptable gasPrice', async function () {
      try {
        await relayTransaction({ gasPrice: 1e2 })
        assert.fail()
      } catch (e) {
        assert.isTrue(e.message.includes(
          `Unacceptable gasPrice: relayServer's gasPrice:${relayServer.gasPrice} request's gasPrice: 100`), e.message)
      }
    })
    it('should fail to relay with wrong senderNonce', async function () {
      // First we change the senderNonce and see nonce failure
      try {
        await relayTransaction({ senderNonce: 123456 })
        assert.fail()
      } catch (e) {
        assert.isTrue(e.message.includes('canRelay failed in server: nonce mismatch'), e.message)
      }
      // Now we replay the same transaction so we get WrongNonce
      const { relayRequest, relayMaxNonce, approvalData, signature } = await prepareRelayRequest()
      await relayTransactionFromRequest({}, { relayRequest, relayMaxNonce, approvalData, signature })
      try {
        await relayTransactionFromRequest({},
          { relayRequest, relayMaxNonce: relayMaxNonce + 1, approvalData, signature })
        assert.fail()
      } catch (e) {
        assert.isTrue(e.message.includes('canRelay failed in server: nonce mismatch'), e.message)
      }
    })
    it('should fail to relay with wrong relayMaxNonce', async function () {
      try {
        await relayTransaction({ relayMaxNonce: 0 })
        assert.fail()
      } catch (e) {
        assert.isTrue(e.message.includes('Unacceptable relayMaxNonce:'), e.message)
      }
    })
    it('should fail to relay with wrong baseRelayFee', async function () {
      try {
        await relayTransaction({ baseRelayFee: -1 })
        assert.fail()
      } catch (e) {
        assert.isTrue(e.message.includes('Unacceptable baseRelayFee:'), e.message)
      }
    })
    it('should fail to relay with wrong pctRelayFee', async function () {
      try {
        await relayTransaction({ pctRelayFee: -1 })
        assert.fail()
      } catch (e) {
        assert.isTrue(e.message.includes('Unacceptable pctRelayFee:'), e.message)
      }
    })
    it('should fail to relay with wrong hub address', async function () {
      try {
        await relayTransaction({ relayHubAddress: '0xdeadface' })
        assert.fail()
      } catch (e) {
        assert.isTrue(
          e.message.includes(
            `Wrong hub address.\nRelay server's hub address: ${relayServer.hubAddress}, request's hub address: 0xdeadface\n`),
          e.message
        )
      }
    })
  })

  describe('resend unconfirmed transactions task', async function () {
    it('should resend unconfirmed transaction', async function () {
      // First clear db
      await relayServer.txStoreManager.clearAll()
      assert.deepEqual([], await relayServer.txStoreManager.getAll())
      // Send a transaction via the relay, but then revert to a previous snapshot
      id = (await testutils.snapshot()).result
      const signedTx = await relayTransaction()
      let parsedTxHash = ethUtils.bufferToHex((new Transaction(signedTx)).hash())
      const receiptBefore = await _web3.eth.getTransactionReceipt(parsedTxHash)
      const minedTxBefore = await _web3.eth.getTransaction(parsedTxHash)
      assert.equal(parsedTxHash, receiptBefore.transactionHash)
      await testutils.revert(id)
      // Ensure tx is removed by the revert
      const receiptAfter = await _web3.eth.getTransactionReceipt(parsedTxHash)
      assert.equal(null, receiptAfter)
      // Should not do anything, as not enough time has passed
      let sortedTxs = await relayServer.txStoreManager.getAll()
      assert.equal(sortedTxs[0].txId, parsedTxHash)
      let resentTx = await relayServer._resendUnconfirmedTransactions({ number: await _web3.eth.getBlockNumber() })
      assert.equal(null, resentTx)
      sortedTxs = await relayServer.txStoreManager.getAll()
      assert.equal(sortedTxs[0].txId, parsedTxHash)
      // Increase time by hooking Date.now()
      try {
        const pendingTransactionTimeout = 5 * 60 * 1000 // 5 minutes in milliseconds
        Date.origNow = Date.now
        Date.now = function () {
          return Date.origNow() + pendingTransactionTimeout
        }
        // Resend tx, now should be ok
        resentTx = await relayServer._resendUnconfirmedTransactions({ number: await _web3.eth.getBlockNumber() })
        parsedTxHash = ethUtils.bufferToHex((new Transaction(resentTx)).hash())

        // Validate relayed tx with increased gasPrice
        const minedTxAfter = await _web3.eth.getTransaction(parsedTxHash)
        assert.equal(minedTxAfter.gasPrice, minedTxBefore.gasPrice * 1.2)
        await assertTransactionRelayed(parsedTxHash)
      } finally {
        // Release hook
        Date.now = Date.origNow
      }
      // Check the tx is removed from the store only after enough blocks
      resentTx = await relayServer._resendUnconfirmedTransactions({ number: await _web3.eth.getBlockNumber() })
      assert.equal(null, resentTx)
      sortedTxs = await relayServer.txStoreManager.getAll()
      assert.equal(sortedTxs[0].txId, parsedTxHash)
      const confirmationsNeeded = 12
      await testutils.evmMineMany(confirmationsNeeded)
      resentTx = await relayServer._resendUnconfirmedTransactions({ number: await _web3.eth.getBlockNumber() })
      assert.equal(null, resentTx)
      sortedTxs = await relayServer.txStoreManager.getAll()
      assert.deepEqual([], sortedTxs)

      // Revert for following tests
      await testutils.revert(id)
    })

    it.skip('should resend multiple unconfirmed transactions', async function () {
      // First clear db
      await relayServer.txStoreManager.clearAll()
      assert.deepEqual([], await relayServer.txStoreManager.getAll())
      // Send 3 transactions, separated by 1 min each, and revert the last 2
      const signedTx1 = await relayTransaction()
      id = (await testutils.snapshot()).result
      // Increase time by hooking Date
      let constructorIncrease = 2 * 60 * 1000 // 1 minute in milliseconds
      let nowIncrease = 0
      const origDate = Date
      try {
        const NewDate = class extends Date {
          constructor () {
            super(Date.origNow() + constructorIncrease)
          }

          static now () {
            return super.now() + nowIncrease
          }

          static origNow () {
            return super.now()
          }
        }
        Date = NewDate // eslint-disable-line no-global-assign
        await relayTransaction()
        constructorIncrease = 4 * 60 * 1000 // 4 minutes in milliseconds
        const signedTx3 = await relayTransaction()
        await testutils.revert(id)
        const nonceBefore = parseInt(await _web3.eth.getTransactionCount(relayServer.address))
        // Check tx1 still went fine after revert
        const parsedTxHash1 = ethUtils.bufferToHex((new Transaction(signedTx1)).hash())
        await assertTransactionRelayed(parsedTxHash1)
        // After 10 minutes, tx2 is not resent because tx1 is still unconfirmed
        nowIncrease = 10 * 60 * 1000 // 10 minutes in milliseconds
        constructorIncrease = 0
        let sortedTxs = await relayServer.txStoreManager.getAll()
        // console.log('times:', sortedTxs[0].createdAt, sortedTxs[1].createdAt, sortedTxs[2].createdAt )
        assert.equal(sortedTxs[0].txId, parsedTxHash1)
        let resentTx = await relayServer._resendUnconfirmedTransactions({ number: await _web3.eth.getBlockNumber() })
        assert.equal(null, resentTx)
        assert.equal(nonceBefore, parseInt(await _web3.eth.getTransactionCount(relayServer.address)))
        sortedTxs = await relayServer.txStoreManager.getAll()
        // console.log('sortedTxs?', sortedTxs)
        assert.equal(sortedTxs[0].txId, parsedTxHash1)
        // Mine a bunch of blocks, so tx1 is confirmed and tx2 is resent
        const confirmationsNeeded = 12
        await testutils.evmMineMany(confirmationsNeeded)
        const resentTx2 = await relayServer._resendUnconfirmedTransactions({ number: await _web3.eth.getBlockNumber() })
        const parsedTxHash2 = ethUtils.bufferToHex((new Transaction(resentTx2)).hash())
        await assertTransactionRelayed(parsedTxHash2)
        // Re-inject tx3 into the chain as if it were mined once tx2 goes through
        await _web3.eth.sendSignedTransaction(signedTx3)
        const parsedTxHash3 = ethUtils.bufferToHex((new Transaction(signedTx3)).hash())
        await assertTransactionRelayed(parsedTxHash3)
        // Check that tx3 does not get resent, even after time passes or blocks get mined, and that store is empty
        nowIncrease = 60 * 60 * 1000 // 60 minutes in milliseconds
        await testutils.evmMineMany(confirmationsNeeded)
        resentTx = await relayServer._resendUnconfirmedTransactions({ number: await _web3.eth.getBlockNumber() })
        assert.equal(null, resentTx)
        assert.deepEqual([], await relayServer.txStoreManager.getAll())
      } finally {
        // Release hook
        Date = origDate // eslint-disable-line no-global-assign
      }
    })
  })

  describe('listener task', async function () {
    let origWorker
    let started
    beforeEach(async function () {
      origWorker = relayServer._worker
      started = false
      relayServer._worker = async function () {
        started = true
        this.emit('error', new Error('GOTCHA'))
      }
    })
    afterEach(async function () {
      relayServer._worker = origWorker
    })
    it('should start block listener', async function () {
      relayServer.start()
      await testutils.evmMine()
      assert.isTrue(started, 'could not start task correctly')
    })
    it('should stop block listener', async function () {
      relayServer.stop()
      await testutils.evmMine()
      assert.isFalse(started, 'could not stop task correctly')
    })
  })

  describe('event handlers', async function () {
    it.skip('should handle RelayRemoved event', async function () {
      assert.equal(relayServer.removed, false)
      assert.equal(relayServer.isReady(), true)
      await rhub.removeRelayByOwner(relayServer.address, {
        from: relayOwner
      })
      await relayServer._worker({ number: await _web3.eth.getBlockNumber() })
      assert.equal(relayServer.removed, true)
      assert.equal(relayServer.isReady(), false)
    })

    it('should handle Unstaked event - send balance to owner', async function () {
      const relayBalanceBefore = await relayServer.refreshBalance()
      assert.isTrue(relayBalanceBefore > 0)
      await increaseTime(weekInSec)
<<<<<<< HEAD
      await stakeManager.unlockStake(relayServer.address, { from: relayOwner })
      await relayServer._worker({ number: await web3.eth.getBlockNumber() })
      const relayBalanceAfter = await relayServer.getBalance()
=======
      await rhub.unstake(relayServer.address, { from: relayOwner })
      await relayServer._worker({ number: await _web3.eth.getBlockNumber() })
      const relayBalanceAfter = await relayServer.refreshBalance()
>>>>>>> a0cf5b62
      assert.isTrue(relayBalanceAfter === 0)
    })

    // TODO add failure tests
  })
})<|MERGE_RESOLUTION|>--- conflicted
+++ resolved
@@ -8,14 +8,9 @@
 const StakeManager = artifacts.require('./StakeManager.sol')
 const TestPaymasterEverythingAccepted = artifacts.require('./test/TestPaymasterEverythingAccepted.sol')
 const KeyManager = require('../src/js/relayserver/KeyManager')
-<<<<<<< HEAD
-const RelayHubABI = require('../src/js/relayclient/interfaces/IRelayHub')
-const PayMasterABI = require('../src/js/relayclient/interfaces/IPaymaster')
-const Environments = require('../src/js/relayclient/Environments')
-=======
 const RelayHubABI = require('../src/js/common/interfaces/IRelayHub')
 const PayMasterABI = require('../src/js/common/interfaces/IPaymaster')
->>>>>>> a0cf5b62
+const Environments = require('../src/js/relayclient/Environments')
 
 const ethUtils = require('ethereumjs-util')
 const { Transaction } = require('ethereumjs-tx')
@@ -64,15 +59,10 @@
     sr = await TestRecipient.new()
     paymaster = await TestPaymasterEverythingAccepted.new()
 
-<<<<<<< HEAD
     await sr.setHub(rhub.address)
     await paymaster.setHub(rhub.address)
-    await paymaster.deposit({ value: web3.utils.toWei('1', 'ether') })
-    gasLess = await web3.eth.personal.newAccount('password')
-=======
     await paymaster.deposit({ value: _web3.utils.toWei('1', 'ether') })
     gasLess = await _web3.eth.personal.newAccount('password')
->>>>>>> a0cf5b62
     const keyManager = new KeyManager({ ecdsaKeyPair: KeyManager.newKeypair() })
     const txStoreManager = new TxStoreManager({ workdir })
     relayServer = new RelayServer({
@@ -221,12 +211,7 @@
         from: relayOwner,
         value: expectedBalance
       })
-<<<<<<< HEAD
-      await relayServer._worker({ number: await web3.eth.getBlockNumber() })
-      console.log(serverError.toString())
-=======
       await relayServer._worker({ number: await _web3.eth.getBlockNumber() })
->>>>>>> a0cf5b62
       assert.isTrue(serverError.message.includes('Waiting for stake...'), 'relay should throw on no stake')
       assert.equal(relayServer.ready, false, 'relay should not be ready yet')
       assert.equal(relayServer.balance, expectedBalance)
@@ -241,14 +226,10 @@
         from: relayOwner,
         value: oneEther
       })
-<<<<<<< HEAD
       const res2 = await stakeManager.authorizeHub(relayServer.address, rhub.address, { from: relayOwner })
       assert.ok(res.receipt.status, 'stake failed')
       assert.ok(res2.receipt.status, 'authorize hub failed')
-      const expectedLastScannedBlock = await web3.eth.getBlockNumber()
-=======
       const expectedLastScannedBlock = await _web3.eth.getBlockNumber()
->>>>>>> a0cf5b62
       const receipt = await relayServer._worker({ number: expectedLastScannedBlock })
       assert.equal(relayServer.lastScannedBlock, expectedLastScannedBlock)
       assert.equal(relayServer.stake, oneEther)
@@ -290,14 +271,10 @@
         from: relayOwner,
         value: oneEther
       })
-<<<<<<< HEAD
       await stakeManager.authorizeHub(defunctRelayServer.address, rhub.address, {
         from: relayOwner
       })
-      const stake = await defunctRelayServer.getStake()
-=======
       const stake = await defunctRelayServer.refreshStake()
->>>>>>> a0cf5b62
       assert.equal(stake, oneEther)
 
       const expectedGasPrice = (await _web3.eth.getGasPrice()) * defunctRelayServer.gasPriceFactor
@@ -659,15 +636,9 @@
       const relayBalanceBefore = await relayServer.refreshBalance()
       assert.isTrue(relayBalanceBefore > 0)
       await increaseTime(weekInSec)
-<<<<<<< HEAD
       await stakeManager.unlockStake(relayServer.address, { from: relayOwner })
-      await relayServer._worker({ number: await web3.eth.getBlockNumber() })
-      const relayBalanceAfter = await relayServer.getBalance()
-=======
-      await rhub.unstake(relayServer.address, { from: relayOwner })
       await relayServer._worker({ number: await _web3.eth.getBlockNumber() })
       const relayBalanceAfter = await relayServer.refreshBalance()
->>>>>>> a0cf5b62
       assert.isTrue(relayBalanceAfter === 0)
     })
 
