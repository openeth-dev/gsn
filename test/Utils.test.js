/* global describe it web3 */
const assert = require('chai').use(require('chai-as-promised')).assert
// eslint-disable-next-line camelcase
const { recoverTypedSignature_v4 } = require('eth-sig-util')

const RelayRequest = require('../src/js/common/EIP712/RelayRequest')
const Environments = require('../src/js/relayclient/Environments')
const { getEip712Signature } = require('../src/js/common/utils')
const getDataToSign = require('../src/js/common/EIP712/Eip712Helper')

const EIP712Sig = artifacts.require('./EIP712Sig.sol')

contract('Utils', async function (accounts) {
  describe('#getEip712Signature()', async function () {
    it('should generate a valid EIP-712 compatible signature', async function () {
      const chainId = Environments.defEnv.chainId
      const senderAddress = accounts[0]
      const senderNonce = '5'
      const target = accounts[5]
      const encodedFunction = '0xdeadbeef'
      const pctRelayFee = '15'
      const baseRelayFee = '1000'
      const gasPrice = '10000000'
      const gasLimit = '500000'
      const paymaster = accounts[7]
<<<<<<< HEAD
      const relayHub = accounts[8]
      const relayWorker = accounts[9]
=======
      const verifier = accounts[8]
      const relayAddress = accounts[9]
>>>>>>> a0cf5b62

      const relayRequest = new RelayRequest({
        senderAddress,
        target,
        encodedFunction,
        gasPrice,
        gasLimit,
        pctRelayFee,
        baseRelayFee,
        senderNonce,
        relayWorker,
        paymaster
      })

      const dataToSign = await getDataToSign({
        chainId,
        verifier,
        relayRequest
      })
      const sig = await getEip712Signature({
        web3,
        dataToSign
      })

      const recoveredAccount = recoverTypedSignature_v4({
        data: dataToSign,
        sig
      })
      assert.strictEqual(senderAddress.toLowerCase(), recoveredAccount.toLowerCase())

      const eip712Sig = await EIP712Sig.new(verifier)
      const verify = await eip712Sig.verify(dataToSign.message, sig, { from: senderAddress })
      assert.strictEqual(verify, true)
    })
  })
})<|MERGE_RESOLUTION|>--- conflicted
+++ resolved
@@ -23,13 +23,8 @@
       const gasPrice = '10000000'
       const gasLimit = '500000'
       const paymaster = accounts[7]
-<<<<<<< HEAD
-      const relayHub = accounts[8]
+      const verifier = accounts[8]
       const relayWorker = accounts[9]
-=======
-      const verifier = accounts[8]
-      const relayAddress = accounts[9]
->>>>>>> a0cf5b62
 
       const relayRequest = new RelayRequest({
         senderAddress,
