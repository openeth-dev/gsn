--- conflicted
+++ resolved
@@ -192,11 +192,7 @@
           assert.equal('Error: canRelay failed: test: not approved', error.toString())
         } else {
           // error checked by relay:
-<<<<<<< HEAD
           assert.include(error.otherErrors[0], 'canRelay failed in server: ' + expectedError)
-=======
-          assert.include(error.otherErrors[0], 'canRelay failed in server: status: ' + expectedError)
->>>>>>> 591ba266
         }
       }
     }))
