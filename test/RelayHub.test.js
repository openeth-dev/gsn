--- conflicted
+++ resolved
@@ -97,15 +97,7 @@
             });
 
             async function assertRevertWithRecipientBalanceChanged() {
-<<<<<<< HEAD
-              const txHash = await getTransactionHash(sender, recipient.address, txData, fee, gasPrice, gasLimit, senderNonce, relayHub.address, relay);
-              const signature = await getTransactionSignature(web3, sender, txHash);
-
               const { logs } = await relayHub.relayCall(sender, recipient.address, txData, fee, gasPrice, gasLimit, senderNonce, signature, '0x', { from: relay, gasPrice, gasLimit });
-=======
-              const { logs } = await relayHub.relayCall(sender, recipient.address, txData, fee, gasPrice, gasLimit, senderNonce, signature, { from: relay, gasPrice, gasLimit });
->>>>>>> 1671b32e
-
               expectEvent.inLogs(logs, 'TransactionRelayed', { status: RelayCallStatusCodes.RecipientBalanceChanged});
             }
           });
