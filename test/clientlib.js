--- conflicted
+++ resolved
@@ -81,11 +81,7 @@
             relayUrl: localhostOne,
             relayAddress: relayAddress,
             allowed_relay_nonce_gap: 0,
-<<<<<<< HEAD
             verbose: process.env.DEBUG
-=======
-            verbose: false
->>>>>>> dbf59e50
         }
 
         let tbk = new RelayClient(web3, relay_client_config);
@@ -120,7 +116,7 @@
             relayUrl: localhostOne,
             relayAddress: relayAddress,
             allowed_relay_nonce_gap: -1,
-            verbose: false
+            verbose: process.env.DEBUG
         }
         let tbk = new RelayClient(web3, relay_client_config);
         let orig_send = tbk.httpSend.send
@@ -151,11 +147,7 @@
             txfee: 12,
             force_gasPrice: gasPrice,			//override requested gas price
             force_gasLimit: 4000029,		//override requested gas limit.
-<<<<<<< HEAD
             verbose: process.env.DEBUG
-=======
-            verbose: false
->>>>>>> dbf59e50
         }
 
         let relayProvider = new RelayProvider(web3.currentProvider, relay_client_config)
