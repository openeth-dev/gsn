--- conflicted
+++ resolved
@@ -511,31 +511,10 @@
             gasPrice: gasPricePenalize,
             gasLimit: gas_limit_any_value
         });
-<<<<<<< HEAD
+
         assert.equal("Penalized", res.logs[1].event)
         assert.equal(address, res.logs[1].args.relay.toLowerCase())
         assert.equal(snitching_account, res.logs[1].args.sender)
-=======
-        assert.equal("Penalized", res.logs[0].event)
-        assert.equal(address, res.logs[0].args.relay.toLowerCase())
-        assert.equal(snitching_account, res.logs[0].args.sender)
-        increaseTime(weekInSec)
-        await claim_snitch_reward(address, snitching_account_initial_balance, stake, res)
-    });
-    /**
-     *
-     * @param {*} address - relay that will be penalized
-     * @param {*} snitching_account_initial_balance
-     * @param {*} stake - relay's initial stake
-     * @param {*} res - receipt on the 'penalize' request
-     */
-    let claim_snitch_reward = async function (address, snitching_account_initial_balance, stake, res) {
-        let res2 = await rhub.unstake(address, {
-            from: snitching_account,
-            gasPrice: gasPricePenalize,
-            gasLimit: gas_limit_any_value
-        })
->>>>>>> d6cbc58e
 
         let expected_balance_after_penalize = new Big(snitching_account_initial_balance).add(stake[0]/2).sub(res.receipt.gasUsed * gasPricePenalize);
 
@@ -588,17 +567,12 @@
                 gasLimit: gas_limit_any_value
             });
 
-<<<<<<< HEAD
+
             assert.equal("Penalized", res.logs[1].event)
 
             let expected_balance_after_penalize = new Big(snitching_account_initial_balance).add(stake[0]/2).sub(res.receipt.gasUsed * gasPricePenalize);
 
             assert(expected_balance_after_penalize.eq(new Big(await web3.eth.getBalance(snitching_account))));
-=======
-            assert.equal("Penalized", res.logs[0].event)
-            increaseTime(weekInSec)
-            await claim_snitch_reward(address, snitching_account_initial_balance, stake, res)
->>>>>>> d6cbc58e
         });
     });
 
