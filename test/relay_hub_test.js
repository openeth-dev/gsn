const Big = require('big.js')

const SampleRecipient = artifacts.require("./SampleRecipient.sol");
const TestRecipientUtils = artifacts.require("./TestRecipientUtils.sol");

const testutils = require('./testutils')
const utils = require('../src/js/relayclient/utils')

const register_new_relay = testutils.register_new_relay;
const register_new_relay_with_privkey = testutils.register_new_relay_with_privkey;
const increaseTime = testutils.increaseTime;
const assertErrorMessageCorrect = testutils.assertErrorMessageCorrect;
const getTransactionSignature = utils.getTransactionSignature;
const getTransactionHash = utils.getTransactionHash;
const rlp = require('rlp');

const ethUtils = require('ethereumjs-util');
const ethJsTx = require('ethereumjs-tx');
const BigNumber = require('bignumber.js');

const message = "hello world";

const zeroAddr = "0".repeat(40)

contract('SampleRecipient', function (accounts) {
    // TODO: account with no ether
    var expected_real_sender = accounts[0];

    it("should emit message with msgSender and realSender", async function () {
        let sample = await SampleRecipient.deployed()
        let result = await sample.emitMessage(message);
        let log = result.logs[0];
        let args = log.args;
        assert.equal("SampleRecipientEmitted", log.event);
        assert.equal(args.message, message);
        assert.equal(accounts[0], args.msgSender);
        assert.equal(expected_real_sender, args.realSender);
    });

    it("should allow owner to withdraw balance from RelayHub", async function () {
        let sample = await SampleRecipient.deployed()
        let deposit = new Big("100000000000000000")
        let rhub = await RelayHub.deployed()
        await rhub.depositFor(sample.address, {from: accounts[0], value: deposit})
        let depositActual = await rhub.balances.call(sample.address)
        assert.equal(deposit.toString(), depositActual.toString())
        let a0_balance_before = await web3.eth.getBalance(accounts[0])
        try {
            await sample.withdraw({from: accounts[2]})
            assert.fail()
        } catch (error) {
            assertErrorMessageCorrect(error, "revert")
        }
        let gasPrice = 1
        let owner = await sample.owner.call()
        let res = await sample.withdraw({from: owner, gasPrice: gasPrice})
        let a0_balance_after = await web3.eth.getBalance(accounts[0])
        let expected_balance_after = new Big(a0_balance_before).add(deposit).sub(res.receipt.gasUsed * gasPrice)
        assert.equal(expected_balance_after.toString(), a0_balance_after.toString())
        depositActual = await rhub.balances.call(sample.address)
        assert.equal("0", depositActual.toString())
    });
});

const RelayHub = artifacts.require("./RelayHub.sol");
contract("RelayHub", function (accounts) {

    assert.ok(web3.version.toString().indexOf("1.0") >= 0, "Must use web3>=1.0 (truffle 5)")

    let rhub;
    let sr;

    let transaction;
    let sig;
    let digest;
    let gas_limit_any_value = 8000029
    let relayAccount = accounts[1]

    before(async function () {


        rhub = await RelayHub.deployed();
        sr = await SampleRecipient.deployed()
        transaction = await getTransaction(sr);
        digest = await getTransactionHash(from, to, transaction, transaction_fee, gas_price, gas_limit, relay_nonce, rhub.address, relayAccount);
        sig = await getTransactionSignature(web3, accounts[0], digest)
        let deposit = 100000000000;
        await sr.deposit({value: deposit});
    });

    var real_sender = accounts[0];
    var one_ether = web3.utils.toWei('1', 'ether');

    it("should retrieve version number", async function () {
        let version = await rhub.version();
        assert.equal(version, "1.0.0");

    });

    it("test_stake", async function () {
        let ownerAccount = accounts[1];
        let relayAccount = await web3.eth.personal.newAccount("password")
        let zero_stake = await rhub.relays(ownerAccount)
        let z = zero_stake.valueOf()[0]
        // assert.equal(0, z);

        let expected_stake = web3.utils.toWei('1', 'ether');
        await rhub.stake(relayAccount, 7, {value: expected_stake, from: ownerAccount})
        let stake = await rhub.relays(relayAccount)
        assert.equal(expected_stake, new Big(stake[0]).sub(z));
        assert.equal(7, stake[1]);

        assert.equal(expected_stake, await rhub.stakeOf(relayAccount));
        assert.equal(ownerAccount, await rhub.ownerOf(relayAccount));
    })
    it("should allow anyone to deposit for a recipient contract, but not more than 'maximumDeposit'", async function () {
        let sample = await SampleRecipient.deployed()
        let depositBefore = await rhub.balances.call(sample.address)
        let deposit = new Big("1000000000000000")
        try {
            await rhub.depositFor(sample.address, {from: accounts[0], value: new Big(one_ether).times(3)})
            assert.fail()
        } catch (error) {
            assertErrorMessageCorrect(error, "deposit too big")
        }
        await rhub.depositFor(sample.address, {from: accounts[0], value: deposit})
        let depositActual = await rhub.balances.call(sample.address)
        let depositExpected = deposit.add(depositBefore)
        assert.equal(depositExpected.toString(), depositActual.toString())
    });

    it("should allow owner to stake on behalf of the relay", async function () {
        let gasless_relay_address = "0x2Dd8C0665327A26D7655055B22c9b3bA596DfeD9"
        let balance_of_gasless_before = await web3.eth.getBalance(gasless_relay_address);
        let balance_of_acc7_before = await web3.eth.getBalance(accounts[7]);
        let expected_stake = web3.utils.toWei('0.5', 'ether')
        let gasPrice = 1
        let res = await rhub.stake(gasless_relay_address, 7, {
            value: expected_stake,
            gasPrice: gasPrice,
            from: accounts[7]
        })
        let stake = await rhub.relays(gasless_relay_address)
        let balance_of_gasless_after = await web3.eth.getBalance(gasless_relay_address);
        let balance_of_acc7_after = await web3.eth.getBalance(accounts[7]);
        let expected_balance_after = new Big(balance_of_acc7_before).sub(expected_stake).sub(res.receipt.gasUsed * gasPrice)
        assert.equal(balance_of_acc7_after.toString(), expected_balance_after.toString());
        assert.equal(balance_of_gasless_after.toString(), balance_of_gasless_before.toString());
        assert.equal(expected_stake, stake[0]);
    })

    it("should forbid contracts-owned addresses to register as relays", async function () {
        let testutils = await TestRecipientUtils.new()
        try {
            await web3.eth.sendTransaction({from: accounts[0], to: testutils.address, value: 0.6e18})
            await rhub.stake(testutils.address, 1, {value: 1e18})
            await testutils.registerAsRelay(rhub.address);
            assert.fail();
        } catch (error) {
            assertErrorMessageCorrect(error, "Contracts cannot register as relays")
        }
    })

    it("should forbid owners' addresses to register as relays", async function () {
        try {
            await register_new_relay(rhub, one_ether, dayInSec, 120, "hello", accounts[0], accounts[0]);
            assert.fail()
        } catch (error) {
            assertErrorMessageCorrect(error, "relay cannot stake for itself")
        }
    });

    it("should allow externally owned addresses to register as relays", async function () {
        let res = await register_new_relay(rhub, one_ether, dayInSec, 120, "hello", accounts[1], accounts[0]);
        let log = res.logs[0]
        assert.equal("RelayAdded", log.event)
        // assert.equal(two_ether, log.args.stake) changes, depending on position in test list
    });

    async function getTransaction(testContract) {
        return testContract.contract.methods.emitMessage(message).encodeABI()
    }

    let from = real_sender;
    let to = SampleRecipient.address;
    let transaction_fee = 10;
    let gas_price = 10;
    let gas_limit = 1000000;
    // Note: this is not a transaction nonce, this is a RelayHub nonce
    // Note!! Increment each time relay is performed and not reverted!
    let relay_nonce = 0;

    /**
     * Depends on 'test_register_relay'
     */
    it("should get '0' (Success Code) from 'canRelay' for a valid transaction", async function () {
        let canRelay = await rhub.canRelay.call(relayAccount, from, to, transaction, transaction_fee, gas_price, gas_limit, relay_nonce, sig, "0x");
        assert.equal(0, canRelay.valueOf());
    });

    it("should get '1' (Wrong Signature) from 'canRelay' for a transaction with a wrong signature", async function () {
        let wrongSig = "0xaaaa6ad4b4fab03bb2feaea2d54c690206e40036e4baa930760e72479da0cc5575779f9db9ef801e144b5e6af48542107f2f094649334b030e2bb44f054429b451"
        let canRelay = await rhub.canRelay.call(relayAccount, from, to, transaction, transaction_fee, gas_price, gas_limit, relay_nonce, wrongSig, "0x");
        assert.equal(1, canRelay.valueOf());
    });

    it("should get '2' (Wrong Nonce) from 'canRelay' for a transaction with a wrong nonce", async function () {
        let wrongNonce = 777;
        let digest = await getTransactionHash(from, to, transaction, transaction_fee, gas_price, gas_limit, wrongNonce, rhub.address, relayAccount);
        let sig = await getTransactionSignature(web3, accounts[0], digest)
        let canRelay = await rhub.canRelay.call(relayAccount, from, to, transaction, transaction_fee, gas_price, gas_limit, wrongNonce, sig, "0x");
        assert.equal(2, canRelay.valueOf());
    });

    // TODO: gasPrice change flow. As discussed, in case the Relay decides to ACCELERATE mining of tx he ALREADY signed,
    // Relay is allowed to retry the SAME tx with a higher gasPrice without being Penalized.
    // Need to create test for such flow.
    it("should perform the relayed 'send message' method call transaction ", async function () {

        let startBlock = await web3.eth.getBlockNumber()

        assert.equal(relay_nonce, await rhub.getNonce(from) )

        let result = await rhub.relayCall(from, to, transaction, transaction_fee, gas_price, gas_limit, relay_nonce, sig, '0x', {
            from: relayAccount,
            gasPrice: gas_price,
            gasLimit: gas_limit_any_value
        });
        relay_nonce++;

        assert.equal(relay_nonce, await rhub.getNonce(from) )

        var log_relayed = result.logs[0];
        var args_relayed = log_relayed.args;
        assert.equal("TransactionRelayed", log_relayed.event);
        assert.equal(args_relayed.selector, sr.contract.methods.emitMessage(message).encodeABI().slice(0, 10));
        assert.equal(0, args_relayed.status.toNumber())
        var logs_messages = await sr.contract.getPastEvents("SampleRecipientEmitted", {
            fromBlock: startBlock,
            toBlock: 'latest'
        });
        assert.equal(1, logs_messages.length)
        let log_message = logs_messages[0];
        var args_message = log_message.returnValues;
        assert.equal("SampleRecipientEmitted", log_message.event);
        assert.equal(message, args_message.message);

        var postevent = await sr.contract.getPastEvents('SampleRecipientPostCall', {
            fromBlock: startBlock,
            toBlock: 'latest'
        })
        assert.equal("SampleRecipientPostCall", postevent[0].event)
        assert.equal(123456, postevent[0].returnValues.preRetVal)
        assert.notEqual(0, postevent[0].returnValues.usedGas)

    });

    it("should perform the relayed method call with no parameters ", async function () {
        await testutils.evmMine()
        let startBlock = await web3.eth.getBlockNumber()
        let transacionNoParams = sr.contract.methods.emitMessageNoParams().encodeABI()
        let digest = await getTransactionHash(from, to, transacionNoParams, transaction_fee, gas_price, gas_limit, relay_nonce, rhub.address, relayAccount);
        let sig = await getTransactionSignature(web3, accounts[0], digest)

        let logs_messages = await sr.contract.getPastEvents("SampleRecipientEmitted", {
            fromBlock: startBlock,
            toBlock: 'latest'
        });
        assert.equal(0, logs_messages.length)
        let result = await rhub.relayCall(from, to, transacionNoParams, transaction_fee, gas_price, gas_limit, relay_nonce, sig, '0x', {
            from: relayAccount,
            gasPrice: gas_price,
            gasLimit: gas_limit_any_value
        });
        relay_nonce++;
        var log_relayed = result.logs[0];
        var args_relayed = log_relayed.args;
        assert.equal("TransactionRelayed", log_relayed.event);
        assert.equal(0, args_relayed.status.toNumber());
        logs_messages = await sr.contract.getPastEvents("SampleRecipientEmitted", {
            fromBlock: startBlock,
            toBlock: 'latest'
        });
        assert.equal(1, logs_messages.length)
        let log_message = logs_messages[0];
        var args_message = log_message.returnValues;
        assert.equal("SampleRecipientEmitted", log_message.event);
        assert.equal("Method with no parameters", args_message.message);
    });

    it("should not accept relay requests from unknown addresses", async function () {
        digest = await getTransactionHash(from, to, transaction, transaction_fee, gas_price, gas_limit, relay_nonce, rhub.address, relayAccount);
        sig = await getTransactionSignature(web3, accounts[0], digest)
        try {
            await rhub.relayCall(from, to, transaction, transaction_fee, gas_price, gas_limit, relay_nonce, sig, '0x', {
                from: accounts[6],
                gasPrice: gas_price,
                gasLimit: gas_limit_any_value
            });
            assert.fail();
        } catch (error) {
            assertErrorMessageCorrect(error, "Unknown relay")
        }
    });

    it("should not accept relay requests with gas price lower then user specified", async function () {
        try {
            await rhub.relayCall(from, to, transaction, transaction_fee, gas_price, gas_limit, relay_nonce, sig, '0x', {
                from: relayAccount,
                gasPrice: gas_price - 1,
                gasLimit: gas_limit_any_value
            });
            assert.fail();
        } catch (error) {
            assertErrorMessageCorrect(error, "Invalid gas price")
        }
    });

    it("should not accept relay requests if destination recipient doesn't approve it", async function () {
        let from = accounts[6];
        let relay_nonce = 0;
        await sr.setBlacklisted(from)
        let digest = await getTransactionHash(from, to, transaction, transaction_fee, gas_price, gas_limit, relay_nonce, rhub.address, relayAccount);
        let sig = await getTransactionSignature(web3, from, digest)
        let res = await rhub.relayCall(from, to, transaction, transaction_fee, gas_price, gas_limit, relay_nonce, sig, '0x', {
            from: relayAccount,
            gasPrice: gas_price,
            gasLimit: gas_limit_any_value
        });
        assert.equal(res.logs[0].event, "TransactionRelayed")
        let canRelayFailed = 1;
        assert.equal(res.logs[0].args.status, canRelayFailed)
        let canRelay = await rhub.canRelay.call(relayAccount, from, to, transaction, transaction_fee, gas_price, gas_limit, relay_nonce, sig, "0x");
        assert.equal(11, canRelay.valueOf().toString())
    });

    it("should not accept relay requests if gas limit is too low for a relayed transaction", async function () {
        // Adding gasReserve is not enough by a few wei as some gas is spent before gasleft().
        let gas_reserve = 99999;
        try {
            await rhub.relayCall(from, to, transaction, transaction_fee, gas_price, gas_limit, relay_nonce, sig, '0x', {
                from: relayAccount,
                gasPrice: gas_price,
                gas: gas_limit + gas_reserve
            });
            assert.fail();
        } catch (error) {
            assertErrorMessageCorrect(error, "Not enough gasleft");
        }
    });

    it("should not accept relay requests if destination recipient doesn't have a balance to pay for it", async function () {
        await sr.withdraw();
        try {
            await rhub.relayCall(from, to, transaction, transaction_fee, gas_price, gas_limit, relay_nonce, sig, '0x', {
                from: relayAccount,
                gasPrice: gas_price,
                gasLimit: gas_limit_any_value
            });
            assert.fail();
        } catch (error) {
            assertErrorMessageCorrect(error, "Recipient balance too low")
        }
    });


    it("should not allow non-owners to remove relay", async function () {
        try {
            await rhub.removeRelayByOwner(relayAccount, {from: accounts[2]});
            assert.fail()
        } catch (error) {
            assertErrorMessageCorrect(error, "not owner")
        }
    });

    it("should not allow owners to unstake if still registered", async function () {
        let canUnstake = await rhub.canUnstake.call(relayAccount);
        assert.equal(canUnstake, false);
        try {
            await rhub.unstake(relayAccount);
            assert.fail()
        } catch (error) {
            assertErrorMessageCorrect(error, "canUnstake failed")
        }
    });

    it("should allow the owner to remove his relay", async function () {
        try {
            await rhub.removeRelayByOwner(zeroAddr)
            assert.fail()
        } catch (error) {
            assertErrorMessageCorrect(error, "not owner")
        }

        let res = await rhub.removeRelayByOwner(relayAccount);
        assert.equal("RelayRemoved", res.logs[0].event);
        assert.equal(relayAccount, res.logs[0].args.relay);
    });

    it("should not allow the owner to unstake unregistered relay's stake before time", async function () {
        let relay = await rhub.relays.call(relayAccount);
        assert.equal(false, relay.stake == 0);
        let canUnstake = await rhub.canUnstake.call(relayAccount);

        assert.equal(false, canUnstake)
        await increaseTime(relay.unstakeDelay / 2)

        canUnstake = await rhub.canUnstake.call(relayAccount);
        assert.equal(false, canUnstake)
        try {
            await rhub.unstake(relayAccount);
            assert.fail()
        } catch (error) {
            assertErrorMessageCorrect(error, "canUnstake failed")
        }
        await increaseTime(relay.unstakeDelay / 2)
        canUnstake = await rhub.canUnstake.call(relayAccount);
        assert.equal(canUnstake, true)
    });

    it("should not allow non-owners to unstake", async function () {
        let canUnstake = await rhub.canUnstake.call(relayAccount);
        assert.equal(true, canUnstake)

        try {
            await rhub.unstake(relayAccount, {from: accounts[2]});
            assert.fail()
        } catch (error) {
            assertErrorMessageCorrect(error, "not owner")
        }
    });

    it("should allow the owner to unstake unregistered relay's stake", async function () {
        let canUnstake = await rhub.canUnstake.call(relayAccount);
        assert.equal(true, canUnstake);
        await rhub.unstake(relayAccount);

        let stakeAfter = await rhub.relays.call(relayAccount);
        assert.equal(0, stakeAfter.stake)
    });

    it("should not allow a state to downgrade (possibly a few tests needed)")

    it("should allow to penalize a removed relay")
    it("should not allow to penalize an already penalized relay")

    let dayInSec = 24 * 60 * 60;

    let nonce_any_value = 4;
    let gas_price_any_value = 4;
    let tx_value_any_value = 0;
    let gasPricePenalize = 5;

    let snitching_account;
    let privKey = Buffer.from("cf5de3123d7ee4e0c66761793f1cc258324ecdf677fe3422e4cd0d87b9132322", "hex");
    let data1;
    let data2;
    let transaction1;
    let transaction2;

    let unsignedTransaction1Encoded;
    let unsignedTransaction2Encoded;

    let sig1;
    let sig2;

    function encodeRLP(transaction) {
        return "0x" + rlp.encode(transaction.raw.slice(0, 6)).toString("hex")
    }

    it("should penalize relay for signing two distinct transactions with the same nonce", async function () {
        let address = "0x" + ethUtils.privateToAddress(privKey).toString('hex')
        await register_new_relay_with_privkey(rhub, one_ether, dayInSec, 120, "hello", accounts[0], web3, privKey);
        let stake = await rhub.relays(address);
        assert.equal(one_ether, stake[0]);

        data1 = rhub.contract.methods.relayCall(testutils.zeroAddr, testutils.zeroAddr, "0x1", 1, 1, 1, 1, "0x1", "0x").encodeABI()
        data2 = rhub.contract.methods.relayCall(testutils.zeroAddr, testutils.zeroAddr, "0x2", 2, 2, 2, 2, "0x2", "0x").encodeABI()

        transaction1 = new ethJsTx({
            nonce: nonce_any_value,
            gasPrice: gas_price_any_value,
            gasLimit: gas_limit_any_value,
            to: rhub.address,
            value: tx_value_any_value,
            data: data1
        })
        transaction2 = new ethJsTx({
            nonce: nonce_any_value,
            gasPrice: gas_price_any_value,
            gasLimit: gas_limit_any_value,
            to: rhub.address,
            value: tx_value_any_value,
            data: data2
        })
        unsignedTransaction1Encoded = encodeRLP(transaction1)
        unsignedTransaction2Encoded = encodeRLP(transaction2)
        let hash1 = "0x" + transaction1.hash(false).toString('hex')
        sig1 = utils.getTransactionSignatureWithKey(privKey, hash1, false)
        assert.equal(sig1.length, 132);
        let hash2 = "0x" + transaction2.hash(false).toString('hex')
        sig2 = utils.getTransactionSignatureWithKey(privKey, hash2, false)
        assert.equal(sig2.length, 132);

        snitching_account = accounts[7];
        let snitching_account_initial_balance = await web3.eth.getBalance(snitching_account);

        let res = await rhub.penalizeRepeatedNonce(unsignedTransaction1Encoded, sig1, unsignedTransaction2Encoded, sig2, {
            from: snitching_account,
            gasPrice: gasPricePenalize,
            gasLimit: gas_limit_any_value
        });
        assert.equal("Penalized", res.logs[0].event)
        assert.equal(address, res.logs[0].args.relay.toLowerCase())
        assert.equal(snitching_account, res.logs[0].args.sender)
        increaseTime(dayInSec)
        await claim_snitch_reward(address, snitching_account_initial_balance, stake, res)
    });
    /**
     *
     * @param {*} address - relay that will be penalized
     * @param {*} snitching_account_initial_balance
     * @param {*} stake - relay's initial stake
     * @param {*} res - receipt on the 'penalize' request
     */
    let claim_snitch_reward = async function (address, snitching_account_initial_balance, stake, res) {
        let res2 = await rhub.unstake(address, {
            from: snitching_account,
            gasPrice: gasPricePenalize,
            gasLimit: gas_limit_any_value
        })

        let balance_of_acc7 = await web3.eth.getBalance(snitching_account);
        let expected_balance_after_penalize = new Big(snitching_account_initial_balance).add(stake[0]/2).sub(res.receipt.gasUsed * gasPricePenalize).sub(res2.receipt.gasUsed * gasPricePenalize)

        assert(expected_balance_after_penalize.eq(new Big(balance_of_acc7)));
    }

    let asyncForEach = async function (array, callback) {
        for (let index = 0; index < array.length; index++) {
            await callback(array[index], index, array);
        }
    }

    it("should penalize relay for calling any non-RelayHub address or a method not whitelisted inside hub", async function () {
        // A call to a method that is not whitelisted for the relay to use
        let data1 = rhub.contract.methods.removeRelayByOwner(testutils.zeroAddr).encodeABI()
        let data2 = sr.contract.methods.emitMessage("Hello SampleRecipient!").encodeABI()
        let illegalTransactions = [{
            data: data1,
            destination: rhub.address
        },
            {
                data: data2,
                destination: sr.address
            }]
        await asyncForEach(illegalTransactions, async function (tx) {
            console.log("will try: " + tx.data.slice(0, 10) + " " + tx.destination)
            await register_new_relay_with_privkey(rhub, one_ether, dayInSec, 120, "hello", accounts[0], web3, privKey);
            let address = "0x" + ethUtils.privateToAddress(privKey).toString('hex')
            let stake = await rhub.relays(address);
            assert.equal(one_ether, stake[0]);

            let illegalTransaction = new ethJsTx({
                nonce: nonce_any_value,
                gasPrice: gas_price_any_value,
                gasLimit: gas_limit_any_value,
                to: tx.destination,
                value: tx_value_any_value,
                data: tx.data
            })

            let snitching_account_initial_balance = await web3.eth.getBalance(snitching_account);

            let unsignedillegalTransactionEncoded = encodeRLP(illegalTransaction)
            let hash = "0x" + illegalTransaction.hash(false).toString('hex')
            let sig = utils.getTransactionSignatureWithKey(privKey, hash, false)
            assert.equal(sig.length, 132);
            let res = await rhub.penalizeIllegalTransaction(unsignedillegalTransactionEncoded, sig, {
                from: snitching_account,
                gasPrice: gasPricePenalize,
                gasLimit: gas_limit_any_value
            });

            assert.equal("Penalized", res.logs[0].event)
            increaseTime(dayInSec)
            await claim_snitch_reward(address, snitching_account_initial_balance, stake, res)
        });
    });

    it("should revert an attempt to penalize relay with an allowed transaction ", async function () {
        try {
            await register_new_relay_with_privkey(rhub, one_ether, dayInSec, 120, "hello", accounts[0], web3, privKey);
            await rhub.penalizeIllegalTransaction(unsignedTransaction1Encoded, sig1, {
                from: snitching_account,
                gasPrice: gasPricePenalize,
                gasLimit: gas_limit_any_value
            });
            assert.fail()
        } catch (error) {
            assertErrorMessageCorrect(error, "Legal relay transaction")
        }
    });

    it("should revert an attempt to penalize relay with two identical transactions", async function () {
        try {
            await rhub.penalizeRepeatedNonce(unsignedTransaction1Encoded || "0x", sig1 || "0x", unsignedTransaction1Encoded || "0x", sig1 || "0x", {
                from: snitching_account,
                gasPrice: gasPricePenalize,
                gasLimit: gas_limit_any_value
            });
            assert.fail()
        } catch (error) {
            assertErrorMessageCorrect(error, "tx.data is equal")
        }
    });

    it("should revert an attempt to penalize relay with two transactions with different nonce", async function () {
        let transaction2_nextNonce = new ethJsTx(transaction2);
        transaction2_nextNonce.nonce = nonce_any_value + 1;

        let unsignedTransaction2Encoded_nextNonce = encodeRLP(transaction2_nextNonce)
        let hash = "0x" + transaction2_nextNonce.hash(false).toString('hex')
        let sig2_nextNonce = utils.getTransactionSignatureWithKey(privKey, hash, false)
        assert.equal(sig2_nextNonce.length, 132);


        try {
            await rhub.penalizeRepeatedNonce(unsignedTransaction1Encoded, sig1, unsignedTransaction2Encoded_nextNonce, sig2_nextNonce, {
                from: snitching_account,
                gasPrice: gasPricePenalize,
                gasLimit: gas_limit_any_value
            });
            assert.fail()
        } catch (error) {
            assertErrorMessageCorrect(error, "Different nonce")
        }
    });

    it("should revert an attempt to penalize relay with two transactions from different relays", async function () {
        await register_new_relay(rhub, one_ether, dayInSec, 120, "hello", accounts[6], accounts[0]);
        let privKeySix = Buffer.from("e485d098507f54e7733a205420dfddbe58db035fa577fc294ebd14db90767a52", "hex");
        let hash = "0x" + transaction2.hash(false).toString('hex')
        let sig2_fromAccountSix = utils.getTransactionSignatureWithKey(privKeySix, hash, false)
        assert.equal(sig2_fromAccountSix.length, 132);

        try {
            await rhub.penalizeRepeatedNonce(unsignedTransaction1Encoded, sig1, unsignedTransaction2Encoded, sig2_fromAccountSix, {
                from: snitching_account,
                gasPrice: gasPricePenalize,
                gasLimit: gas_limit_any_value
            });
            assert.fail()
        } catch (error) {
            assertErrorMessageCorrect(error, "Different signer")
        }
    });

    [0, 1, 3, 5, 10, 50, 100, 200].forEach(requested_fee => {
        //avoid duplicate coverage checks. they do the same, and take a lot of time:
        if ( requested_fee>0 && process.env.MODE=='coverage' ) return
        it("should compensate relay with requested fee of " + requested_fee + "%", async function () {
            /* Now this is stupid... :-( */
            if (requested_fee === 0) {
                // Relay was removed in some previous test, unless skipped
                try {
                    await register_new_relay(rhub, one_ether, dayInSec, 120, "hello", relayAccount, accounts[0]);
                } catch (e) {
                    console.log(e)
                }
                // This is required to initialize rhub's balances[acc[0]] value
                // If it is not set, the transacion will cost 15,000 gas more than expected by 'gasOverhead'
                await rhub.depositFor(accounts[0], {value: 1})
            }
            /**/
            let relay_recipient_balance_before = await rhub.balances(sr.address)
            if (relay_recipient_balance_before.toString() == 0) {
                let deposit = 100000000;
                await sr.deposit({value: deposit});
            }
            relay_recipient_balance_before = await rhub.balances(sr.address)
            let relay_balance_before = new Big(await web3.eth.getBalance(relayAccount));
            let r = await rhub.relays(relayAccount)
            let owner = r[3]

            let relay_owner_hub_balance_before = await rhub.balances(owner)


            let digest = await getTransactionHash(from, to, transaction, requested_fee, gas_price, gas_limit, relay_nonce, rhub.address, relayAccount);
            let sig = await getTransactionSignature(web3, from, digest)

            assert.equal(0, await rhub.canRelay(relayAccount, from, to, transaction, requested_fee, gas_price, gas_limit, relay_nonce, sig, "0x"))

            let res = await rhub.relayCall(from, to, transaction, requested_fee, gas_price, gas_limit, relay_nonce, sig, '0x', {
                from: relayAccount,
                gasPrice: gas_price,
                gasLimit: gas_limit_any_value
            });
            relay_nonce++;

            let relay_owner_hub_balance_after = await rhub.balances(owner)
            let relay_balance_after = await web3.eth.getBalance(relayAccount)

            // What is the factor relay is expecting to get paid by. I.e. for 10% it is '1.1'; For 200% it is '3.0'
            let requested_coeff = new BigNumber((requested_fee + 100) / 100).toPrecision(3, BigNumber.ROUND_HALF_UP)

            // Calculate the actual factor. Rounding is expected.
            let revenue = relay_owner_hub_balance_after.sub(relay_owner_hub_balance_before).toString()
            let expenses = relay_balance_before.sub(relay_balance_after).toString()

            if (requested_fee == 0) {
                let cur_overhead = await rhub.gasOverhead()
                let gas_diff = (expenses - revenue) / gas_price
                if (gas_diff != 0) {
                    console.log("== zero-fee unmatched gas. RelayHub.gasOverhead should be: " +
                        (parseInt(cur_overhead) + gas_diff) + " (cur_overhead=" + cur_overhead + ")")
                }
            }

            let received_coeff = new BigNumber(revenue).div(expenses)
            // I don't know how does rounding work for BigNumber, but it seems to be broken to me
<<<<<<< HEAD
            if (received_coeff.lt(1)) {
=======
            if (received_coeff<1) {
>>>>>>> 6a5e7e63
                received_coeff = received_coeff.toPrecision(2, BigNumber.ROUND_HALF_UP)
            } else {
                received_coeff = received_coeff.toPrecision(3, BigNumber.ROUND_HALF_UP)
            }
            assert.equal(requested_coeff, received_coeff)

            // Check that relay did pay it's gas fee on itslef.
            let expected_balance_after = relay_balance_before.sub(res.receipt.gasUsed * gas_price)
            assert.equal(expected_balance_after.toString(), relay_balance_after.toString())

            // Check that relay's revenue is deducted from recipient's stake.
            let relay_recipient_balance_after = await rhub.balances(sr.address)
            let expected_recipient_balance = relay_recipient_balance_before - revenue
            assert.equal(expected_recipient_balance.toString(), relay_recipient_balance_after.toString())
        });
    })

    it("should revert relayed call on an attempt to withdraw deposit during relayed transaction", async function () {
        let withdrawDuringRelayedCall = await sr.withdrawDuringRelayedCall();
        assert.equal(withdrawDuringRelayedCall, false);
        try {
            await sr.setWithdrawDuringRelayedCall(true);
            withdrawDuringRelayedCall = await sr.withdrawDuringRelayedCall();
            assert.equal(withdrawDuringRelayedCall, true);

            let digest = await getTransactionHash(from, to, transaction, transaction_fee, gas_price, gas_limit, relay_nonce, rhub.address, relayAccount);
            let sig = await getTransactionSignature(web3, from, digest);

            assert.equal(0, await rhub.canRelay(relayAccount, from, to, transaction, transaction_fee, gas_price, gas_limit, relay_nonce, sig, "0x"));

            let res = await rhub.relayCall(from, to, transaction, transaction_fee, gas_price, gas_limit, relay_nonce, sig, '0x', {
                from: relayAccount,
                gasPrice: gas_price,
                gasLimit: gas_limit_any_value
            });
            relay_nonce++;
            let RecipientBalanceChanged = 5;
            assert.equal("TransactionRelayed", res.logs[0].event);
            assert.equal(RecipientBalanceChanged, res.logs[0].args.status);
        } finally {
            // returning state to previous one
            await sr.setWithdrawDuringRelayedCall(false);
            withdrawDuringRelayedCall = await sr.withdrawDuringRelayedCall();
            assert.equal(withdrawDuringRelayedCall, false);
        }


    });

    it("should revert an attempt to use more than allowed gas for acceptRelayedCall(50000)", async function () {

        let AcceptRelayedCallReverted = 3;
        let overspendAcceptGas = await sr.overspendAcceptGas();
        try {

            assert.equal(overspendAcceptGas, false);
            await sr.setOverspendAcceptGas(true);
            overspendAcceptGas = await sr.overspendAcceptGas();
            assert.equal(overspendAcceptGas, true);

            let digest = await getTransactionHash(from, to, transaction, transaction_fee, gas_price, gas_limit, relay_nonce, rhub.address, relayAccount);
            let sig = await getTransactionSignature(web3, from, digest);

            assert.equal(AcceptRelayedCallReverted, await rhub.canRelay(relayAccount, from, to, transaction, transaction_fee, gas_price, gas_limit, relay_nonce, sig, "0x"));

            let res = await rhub.relayCall(from, to, transaction, transaction_fee, gas_price, gas_limit, relay_nonce, sig, '0x', {
                from: relayAccount,
                gasPrice: gas_price,
                gasLimit: gas_limit_any_value
            });
            let CanRelayFailed = 1;
            assert.equal("TransactionRelayed", res.logs[0].event);
            assert.equal(CanRelayFailed, res.logs[0].args.status);
        } finally {
            // returning state to previous one
            await sr.setOverspendAcceptGas(false);
            overspendAcceptGas = await sr.overspendAcceptGas();
            assert.equal(overspendAcceptGas, false);
        }


    });

    it("should not execute the 'relayedCall' if 'preRelayedCall' reverts", async function () {

        let PreRelayedCallReverted = 3;
        let revertPreRelayCall = await sr.revertPreRelayCall();
        try {

            assert.equal(revertPreRelayCall, false);
            await sr.setRevertPreRelayCall(true);

            revertPreRelayCall = await sr.revertPreRelayCall();
            assert.equal(revertPreRelayCall, true);

            let digest = await getTransactionHash(from, to, transaction, transaction_fee, gas_price, gas_limit, relay_nonce, rhub.address, relayAccount);
            let sig = await getTransactionSignature(web3, from, digest);

            let res = await rhub.relayCall(from, to, transaction, transaction_fee, gas_price, gas_limit, relay_nonce, sig, '0x', {
                from: relayAccount,
                gasPrice: gas_price,
                gasLimit: gas_limit_any_value
            });

            let startBlock = await web3.eth.getBlockNumber()
            // There should not be an event emitted, which means the result of 'relayCall' was indeed reverted
            var logs_messages = await sr.contract.getPastEvents("SampleRecipientEmitted", {
                fromBlock: startBlock,
                toBlock: 'latest'
            });
            assert.equal(0, logs_messages.length)

            relay_nonce++;

            assert.equal("TransactionRelayed", res.logs[0].event);
            assert.equal(PreRelayedCallReverted, res.logs[0].args.status);
            assert.equal(1, res.logs.length);
        } finally {
            // returning state to previous one
            await sr.setRevertPreRelayCall(false);
            revertPreRelayCall = await sr.revertPreRelayCall();
            assert.equal(revertPreRelayCall, false);
        }
    });

    it("should revert the 'relayedCall' if 'postRelayedCall' reverts", async function () {

        let PostRelayedCallReverted = 4;
        let revertPostRelayCall = await sr.revertPostRelayCall();
        try {

            assert.equal(revertPostRelayCall, false);
            await sr.setRevertPostRelayCall(true);

            revertPostRelayCall = await sr.revertPostRelayCall();
            assert.equal(revertPostRelayCall, true);

            let digest = await getTransactionHash(from, to, transaction, transaction_fee, gas_price, gas_limit, relay_nonce, rhub.address, relayAccount);
            let sig = await getTransactionSignature(web3, from, digest);

            let res = await rhub.relayCall(from, to, transaction, transaction_fee, gas_price, gas_limit, relay_nonce, sig, '0x', {
                from: relayAccount,
                gasPrice: gas_price,
                gasLimit: gas_limit_any_value
            });

            let startBlock = await web3.eth.getBlockNumber()
            // There should not be an event emitted, which means the result of 'relayCall' was indeed reverted
            var logs_messages = await sr.contract.getPastEvents("SampleRecipientEmitted", {
                fromBlock: startBlock,
                toBlock: 'latest'
            });
            assert.equal(0, logs_messages.length)

            relay_nonce++;

            assert.equal("TransactionRelayed", res.logs[0].event);
            assert.equal(PostRelayedCallReverted, res.logs[0].args.status);
            assert.equal(1, res.logs.length);
        } finally {
            // returning state to previous one
            await sr.setRevertPostRelayCall(false);
            revertPostRelayCall = await sr.revertPostRelayCall();
            assert.equal(revertPostRelayCall, false);
        }
    });

});<|MERGE_RESOLUTION|>--- conflicted
+++ resolved
@@ -719,11 +719,8 @@
 
             let received_coeff = new BigNumber(revenue).div(expenses)
             // I don't know how does rounding work for BigNumber, but it seems to be broken to me
-<<<<<<< HEAD
+
             if (received_coeff.lt(1)) {
-=======
-            if (received_coeff<1) {
->>>>>>> 6a5e7e63
                 received_coeff = received_coeff.toPrecision(2, BigNumber.ROUND_HALF_UP)
             } else {
                 received_coeff = received_coeff.toPrecision(3, BigNumber.ROUND_HALF_UP)
