import { balance, ether, expectEvent, expectRevert } from '@openzeppelin/test-helpers'
import BN from 'bn.js'
import { expect } from 'chai'

import { getEip712Signature, calculateTransactionMaxPossibleGas } from '../src/js/common/utils'
import RelayRequest from '../src/js/common/EIP712/RelayRequest'
import Environments from '../src/js/relayclient/Environments'
import getDataToSign from '../src/js/common/EIP712/Eip712Helper'

import {
  RelayHubInstance,
  TestRecipientInstance,
  TestPaymasterEverythingAcceptedInstance,
  TestPaymasterConfigurableMisbehaviorInstance, StakeManagerInstance
} from '../types/truffle-contracts'

const RelayHub = artifacts.require('RelayHub')
const StakeManager = artifacts.require('StakeManager')
const TestPaymasterEverythingAccepted = artifacts.require('TestPaymasterEverythingAccepted')
const TestRecipient = artifacts.require('TestRecipient')
const TestPaymasterStoreContext = artifacts.require('TestPaymasterStoreContext')
const TestPaymasterConfigurableMisbehavior = artifacts.require('TestPaymasterConfigurableMisbehavior')

contract('RelayHub', function ([_, relayOwner, relayManager, relayWorker, senderAddress, other, dest]) { // eslint-disable-line no-unused-vars
  const RelayCallStatusCodes = {
    OK: new BN('0'),
    RelayedCallFailed: new BN('1'),
    PreRelayedFailed: new BN('2'),
    PostRelayedFailed: new BN('3'),
    RecipientBalanceChanged: new BN('4')
  }

  const chainId = Environments.defEnv.chainId

  let relayHub: string
  let stakeManager: StakeManagerInstance
  let relayHubInstance: RelayHubInstance
  let recipientContract: TestRecipientInstance
  let paymasterContract: TestPaymasterEverythingAcceptedInstance
  let target: string
  let paymaster: string
  let forwarder: string

  beforeEach(async function () {
    stakeManager = await StakeManager.new()
    relayHubInstance = await RelayHub.new(Environments.defEnv.gtxdatanonzero, stakeManager.address, { gas: 10000000 })
    paymasterContract = await TestPaymasterEverythingAccepted.new()
    recipientContract = await TestRecipient.new()
    forwarder = await recipientContract.getTrustedForwarder()

    target = recipientContract.address
    paymaster = paymasterContract.address
    relayHub = relayHubInstance.address

    await paymasterContract.setHub(relayHub)
  })

  it('should retrieve version number', async function () {
    const version = await relayHubInstance.version()
    assert.equal(version, '1.0.0')
  })

  describe.skip('balances', function () {
    async function testDeposit (sender: string, paymaster: string, amount: BN): Promise<void> {
      const senderBalanceTracker = await balance.tracker(sender)
      const relayHubBalanceTracker = await balance.tracker(relayHub)

      const { logs } = await relayHubInstance.depositFor(paymaster, {
        from: sender,
        value: amount,
        gasPrice: 0
      })
      expectEvent.inLogs(logs, 'Deposited', {
        paymaster,
        from: sender,
        amount
      })

      expect(await relayHubInstance.balanceOf(paymaster)).to.be.bignumber.equal(amount)
      expect(await senderBalanceTracker.delta()).to.be.bignumber.equal(amount.neg())
      expect(await relayHubBalanceTracker.delta()).to.be.bignumber.equal(amount)
    }

    it('can deposit for self', async function () {
      await testDeposit(other, other, ether('1'))
    })

    it('can deposit for others', async function () {
      await testDeposit(other, target, ether('1'))
    })

    it('cannot deposit amounts larger than the limit', async function () {
      await expectRevert(
        relayHubInstance.depositFor(target, {
          from: other,
          value: ether('3'),
          gasPrice: 0
        }),
        'deposit too big'
      )
    })

    it('can deposit multiple times and have a total deposit larger than the limit', async function () {
      await relayHubInstance.depositFor(target, {
        from: other,
        value: ether('1'),
        gasPrice: 0
      })
      await relayHubInstance.depositFor(target, {
        from: other,
        value: ether('1'),
        gasPrice: 0
      })
      await relayHubInstance.depositFor(target, {
        from: other,
        value: ether('1'),
        gasPrice: 0
      })

      expect(await relayHubInstance.balanceOf(target)).to.be.bignumber.equals(ether('3'))
    })

    it('accounts with deposits can withdraw partially', async function () {
      const amount = ether('1')
      await testDeposit(other, other, amount)

      const { logs } = await relayHubInstance.withdraw(amount.divn(2), dest, { from: other })
      expectEvent.inLogs(logs, 'Withdrawn', {
        account: other,
        dest,
        amount: amount.divn(2)
      })
    })

    it('accounts with deposits can withdraw all their balance', async function () {
      const amount = ether('1')
      await testDeposit(other, other, amount)

      const { logs } = await relayHubInstance.withdraw(amount, dest, { from: other })
      expectEvent.inLogs(logs, 'Withdrawn', {
        account: other,
        dest,
        amount
      })
    })

    it('accounts cannot withdraw more than their balance', async function () {
      const amount = ether('1')
      await testDeposit(other, other, amount)

      await expectRevert(relayHubInstance.withdraw(amount.addn(1), dest, { from: other }), 'insufficient funds')
    })
  })

  describe('canRelay & relayCall', function () {
    const baseRelayFee = '10000'
    const pctRelayFee = '10'
    const gasPrice = '10'
    const gasLimit = '1000000'
    const senderNonce = '0'
    // TODO: create class
    let sharedRelayRequestData: any

    beforeEach(function () {
      sharedRelayRequestData = {
        senderAddress,
        senderNonce,
        target,
        pctRelayFee,
        baseRelayFee,
        gasPrice,
        gasLimit,
        relayWorker,
        paymaster
      }
    })

    context('with unknown worker', function () {
      const signature = '0xdeadbeef'
      const approvalData = '0x'
      let relayRequest: RelayRequest
      beforeEach(async function () {
        relayRequest = new RelayRequest(
          {
            encodedFunction: '0xdeadbeef',
            ...sharedRelayRequestData
          })
        await relayHubInstance.depositFor(paymaster, {
          from: other,
          value: ether('1'),
          gasPrice: 0
        })
      })

      it('should not accept a relay call', async function () {
        await expectRevert(
          relayHubInstance.relayCall(relayRequest, signature, approvalData, { from: relayWorker }),
          'Unknown relay worker')
      })

      context('with manager stake unlocked', function () {
        beforeEach(async function () {
          await stakeManager.stakeForAddress(relayManager, 1000, {
            value: ether('1'),
            from: relayOwner
          })
          await stakeManager.authorizeHub(relayManager, relayHub, { from: relayOwner })
          await relayHubInstance.addRelayWorkers([relayWorker], {
            from: relayManager
          })
          await stakeManager.unauthorizeHub(relayManager, relayHub, { from: relayOwner })
        })
        it('should not accept a relay call', async function () {
          await expectRevert(
            relayHubInstance.relayCall(relayRequest, signature, approvalData, { from: relayWorker }),
            'relay manager not staked')
        })
      })
    })

    context('with staked and registered relay', function () {
      const url = 'http://relay.com'
      const message = 'GSN RelayHub'
      const messageWithNoParams = 'Method with no parameters'

      let relayRequest: RelayRequest
      let encodedFunction: string
      let signatureWithPermissivePaymaster: string

      beforeEach(async function () {
        await stakeManager.stakeForAddress(relayManager, 1000, {
          value: ether('2'),
          from: relayOwner
        })
        await stakeManager.authorizeHub(relayManager, relayHub, { from: relayOwner })

        // truffle-contract doesn't let us create method data from the class, we need an actual instance
        encodedFunction = recipientContract.contract.methods.emitMessage(message).encodeABI()

        await relayHubInstance.addRelayWorkers([relayWorker], { from: relayManager })
        await relayHubInstance.registerRelayServer(baseRelayFee, pctRelayFee, url, { from: relayManager })
        relayRequest = new RelayRequest({
          ...sharedRelayRequestData,
          encodedFunction
        })
        const dataToSign = await getDataToSign({
          chainId,
          verifier: forwarder,
          relayRequest
        })
        signatureWithPermissivePaymaster = await getEip712Signature({
          web3,
          dataToSign
        })

        await relayHubInstance.depositFor(paymaster, {
          value: ether('1'),
          from: other
        })
      })

      context('with view functions only', function () {
        let acceptRelayedCallGasLimit: BN
        let maxPossibleGas: number

        beforeEach(async function () {
          const gasLimits = await paymasterContract.getGasLimits()
          const hubOverhead = (await relayHubInstance.getHubOverhead()).toNumber()

          acceptRelayedCallGasLimit = new BN(gasLimits.acceptRelayedCallGasLimit)

          maxPossibleGas = await calculateTransactionMaxPossibleGas(
            {
              gasLimits,
              hubOverhead,
              relayCallGasLimit: '1000000',
              calldataSize: '123',
              gtxdatanonzero: Environments.defEnv.gtxdatanonzero
            }
          )
        })

        it('should get \'0\' (Success Code) from \'canRelay\' for a valid transaction', async function () {
          const canRelay = await relayHubInstance.canRelay(
            relayRequest,
            maxPossibleGas,
            acceptRelayedCallGasLimit,
            signatureWithPermissivePaymaster, '0x')
          // @ts-ignore (again, typechain does not know names of return values)
          assert.equal(canRelay.success, true)
        })

        it('should get "Wrong Signature" from \'canRelay\' for a transaction with a wrong signature', async function () {
          const wrongSig = '0xaaaa6ad4b4fab03bb2feaea2d54c690206e40036e4baa930760e72479da0cc5575779f9db9ef801e144b5e6af48542107f2f094649334b030e2bb44f054429b451'
          const canRelay = await relayHubInstance.canRelay(relayRequest,
            maxPossibleGas,
            acceptRelayedCallGasLimit,
            wrongSig, '0x')
          assert.equal(canRelay[0], false)
          assert.include(canRelay[1], 'signature')
        })

        it('should get "Wrong Nonce" from \'canRelay\' for a transaction with a wrong nonce', async function () {
          const wrongNonce = '777'

          const relayRequestWrongNonce = relayRequest.clone()
          relayRequestWrongNonce.relayData.senderNonce = wrongNonce
          const dataToSign = await getDataToSign({
            chainId,
            verifier: forwarder,
            relayRequest: relayRequestWrongNonce
          })
          const signature = await getEip712Signature({
            web3,
            dataToSign
          })

          const canRelay = await relayHubInstance.canRelay(
            relayRequestWrongNonce,
            maxPossibleGas,
            acceptRelayedCallGasLimit,
            signature,
            '0x')
          assert.equal(canRelay[0], false)
          assert.include(canRelay[1], 'nonce')
        })
      })

      context('with funded recipient', function () {
        let signature

        let paymasterWithContext
        let misbehavingPaymaster: TestPaymasterConfigurableMisbehaviorInstance

        let relayRequestPaymasterWithContext: RelayRequest
        let signatureWithContextPaymaster: string

        let signatureWithMisbehavingPaymaster: string
        let relayRequestMisbehavingPaymaster: RelayRequest

        beforeEach(async function () {
          paymasterWithContext = await TestPaymasterStoreContext.new()
          misbehavingPaymaster = await TestPaymasterConfigurableMisbehavior.new()
          await paymasterWithContext.setHub(relayHub)
          await misbehavingPaymaster.setHub(relayHub)
          await relayHubInstance.depositFor(paymasterWithContext.address, {
            value: ether('1'),
            from: other
          })
          await relayHubInstance.depositFor(misbehavingPaymaster.address, {
            value: ether('1'),
            from: other
          })
          let dataToSign = await getDataToSign({
            chainId,
            verifier: forwarder,
            relayRequest
          })

          signature = await getEip712Signature({
            web3,
            dataToSign
          })

          relayRequestMisbehavingPaymaster = relayRequest.clone()
          relayRequestMisbehavingPaymaster.relayData.paymaster = misbehavingPaymaster.address

          dataToSign = await getDataToSign({
            chainId,
            verifier: forwarder,
            relayRequest: relayRequestMisbehavingPaymaster
          })
          signatureWithMisbehavingPaymaster = await getEip712Signature({
            web3,
            dataToSign
          })

          relayRequestPaymasterWithContext = relayRequest.clone()
          relayRequestPaymasterWithContext.relayData.paymaster = paymasterWithContext.address
          dataToSign = await getDataToSign({
            chainId,
            verifier: forwarder,
            relayRequest: relayRequestPaymasterWithContext
          })
          signatureWithContextPaymaster = await getEip712Signature({
            web3,
            dataToSign
          })
        })

        it('relayCall executes the transaction and increments sender nonce on hub', async function () {
          const nonceBefore = await relayHubInstance.getNonce(target, senderAddress)

          const { tx } = await relayHubInstance.relayCall(relayRequest, signatureWithPermissivePaymaster, '0x', {
            from: relayWorker,
            gasPrice
          })
          const nonceAfter = await relayHubInstance.getNonce(target, senderAddress)
          assert.equal(nonceBefore.addn(1).toNumber(), nonceAfter.toNumber())

          await expectEvent.inTransaction(tx, TestRecipient, 'SampleRecipientEmitted', {
            message,
            realSender: senderAddress,
<<<<<<< HEAD
            msgSender: relayHub,
            origin: relayWorker
=======
            msgSender: forwarder,
            origin: relayAddress
>>>>>>> a0cf5b62
          })
        })

        // This test is added due to a regression that almost slipped to production.
        it('relayCall executes the transaction with no parameters', async function () {
          const encodedFunction = recipientContract.contract.methods.emitMessageNoParams().encodeABI()
          const relayRequestNoCallData = relayRequest.clone()
          relayRequestNoCallData.encodedFunction = encodedFunction
          const dataToSign = await getDataToSign({
            chainId,
            verifier: forwarder,
            relayRequest: relayRequestNoCallData
          })
          signature = await getEip712Signature({
            web3,
            dataToSign
          })
          const { tx } = await relayHubInstance.relayCall(relayRequestNoCallData, signature, '0x', {
            from: relayWorker,
            gasPrice
          })
          await expectEvent.inTransaction(tx, TestRecipient, 'SampleRecipientEmitted', {
            message: messageWithNoParams,
            realSender: senderAddress,
<<<<<<< HEAD
            msgSender: relayHub,
            origin: relayWorker
=======
            msgSender: forwarder,
            origin: relayAddress
>>>>>>> a0cf5b62
          })
        })

        it('preRelayedCall receives values returned in acceptRelayedCall', async function () {
<<<<<<< HEAD
          const { tx } = await relayHubInstance.relayCall(relayRequestPaymasterWithContext, signatureWithContextPaymaster, '0x', {
            from: relayWorker,
            gasPrice
          })
=======
          const { tx } = await relayHubInstance.relayCall(relayRequestPaymasterWithContext,
            signatureWithContextPaymaster, '0x', {
              from: relayAddress,
              gasPrice
            })
>>>>>>> a0cf5b62

          await expectEvent.inTransaction(tx, TestPaymasterStoreContext, 'SampleRecipientPreCallWithValues', {
            relay: relayWorker,
            from: senderAddress,
            encodedFunction,
            baseRelayFee,
            pctRelayFee,
            gasPrice,
            gasLimit,
            nonce: senderNonce,
            approvalData: null
          })
        })

        it('postRelayedCall receives values returned in acceptRelayedCall', async function () {
<<<<<<< HEAD
          const { tx } = await relayHubInstance.relayCall(relayRequestPaymasterWithContext, signatureWithContextPaymaster, '0x', {
            from: relayWorker,
            gasPrice
          })
=======
          const { tx } = await relayHubInstance.relayCall(relayRequestPaymasterWithContext,
            signatureWithContextPaymaster, '0x', {
              from: relayAddress,
              gasPrice
            })
>>>>>>> a0cf5b62

          await expectEvent.inTransaction(tx, TestPaymasterStoreContext, 'SampleRecipientPostCallWithValues', {
            relay: relayWorker,
            from: senderAddress,
            encodedFunction,
            baseRelayFee,
            pctRelayFee,
            gasPrice,
            gasLimit,
            nonce: senderNonce,
            approvalData: null
          })
        })

        it('relaying is aborted if the recipient returns an invalid status code', async function () {
          await misbehavingPaymaster.setReturnInvalidErrorCode(true)
<<<<<<< HEAD
          const { logs } = await relayHubInstance.relayCall(relayRequestMisbehavingPaymaster, signatureWithMisbehavingPaymaster, '0x', {
            from: relayWorker,
            gasPrice
          })
=======
          const { logs } = await relayHubInstance.relayCall(relayRequestMisbehavingPaymaster,
            signatureWithMisbehavingPaymaster, '0x', {
              from: relayAddress,
              gasPrice
            })
>>>>>>> a0cf5b62

          expectEvent.inLogs(logs, 'CanRelayFailed', { reason: 'invalid code' })
        })

        it('should not accept relay requests if gas limit is too low for a relayed transaction', async function () {
          // Adding gasReserve is not enough by a few wei as some gas is spent before gasleft().
          const gasReserve = 99999
          await expectRevert(
            relayHubInstance.relayCall(relayRequestMisbehavingPaymaster, signatureWithMisbehavingPaymaster, '0x', {
              from: relayWorker,
              gasPrice,
              gas: parseInt(gasLimit) + gasReserve
            }),
            'Not enough gas left for recipientCallsAtomic to complete')
        })

        it('should not accept relay requests with gas price lower then user specified', async function () {
          // Adding gasReserve is not enough by a few wei as some gas is spent before gasleft().
          await expectRevert(
            relayHubInstance.relayCall(relayRequestMisbehavingPaymaster, signatureWithMisbehavingPaymaster, '0x', {
              from: relayWorker,
              gasPrice: parseInt(gasPrice) - 1
            }),
            'Invalid gas price')
        })

<<<<<<< HEAD
        it('should not accept relay requests if destination recipient doesn\'t have a balance to pay for it', async function () {
          const paymaster2 = await TestPaymasterEverythingAccepted.new()
          await paymaster2.setHub(relayHub)
          const maxPossibleCharge = (await relayHubInstance.calculateCharge(gasLimit, {
            gasPrice,
            pctRelayFee,
            baseRelayFee,
            gasLimit: 0
          })).toNumber()
          await paymaster2.deposit({ value: (maxPossibleCharge - 1).toString() }) // TODO: replace with correct margin calculation

          const relayRequestPaymaster2 = relayRequest.clone()
          relayRequestPaymaster2.relayData.paymaster = paymaster2.address

          await expectRevert(
            relayHubInstance.relayCall(relayRequestPaymaster2, signatureWithMisbehavingPaymaster, '0x', {
              from: relayWorker,
              gasPrice
            }),
            'Paymaster balance too low')
        })
=======
        it('should not accept relay requests if destination recipient doesn\'t have a balance to pay for it',
          async function () {
            const paymaster2 = await TestPaymasterEverythingAccepted.new()
            await paymaster2.setHub(relayHub)
            const maxPossibleCharge = (await relayHubInstance.calculateCharge(gasLimit, {
              gasPrice,
              pctRelayFee,
              baseRelayFee,
              gasLimit: 0
            })).toNumber()
            await paymaster2.deposit({ value: (maxPossibleCharge - 1).toString() }) // TODO: replace with correct margin calculation

            const relayRequestPaymaster2 = relayRequest.clone()
            relayRequestPaymaster2.relayData.paymaster = paymaster2.address

            await expectRevert(
              relayHubInstance.relayCall(relayRequestPaymaster2, signatureWithMisbehavingPaymaster, '0x', {
                from: relayAddress,
                gasPrice
              }),
              'Paymaster balance too low')
          })
>>>>>>> a0cf5b62

        it('should not execute the \'relayedCall\' if \'preRelayedCall\' reverts', async function () {
          await misbehavingPaymaster.setRevertPreRelayCall(true)
          // @ts-ignore (there is a problem with web3 types annotations that must be solved)
          const startBlock = await web3.eth.getBlockNumber()

          const { logs } = await relayHubInstance.relayCall(relayRequestMisbehavingPaymaster,
            signatureWithMisbehavingPaymaster, '0x', {
              from: relayWorker,
              gasPrice: gasPrice
            })

          // There should not be an event emitted, which means the result of 'relayCall' was indeed reverted
          const logsMessages = await recipientContract.contract.getPastEvents('SampleRecipientEmitted', {
            fromBlock: startBlock,
            toBlock: 'latest'
          })
          assert.equal(0, logsMessages.length)
          expectEvent.inLogs(logs, 'TransactionRelayed', { status: RelayCallStatusCodes.PreRelayedFailed })
        })

        it('should revert the \'relayedCall\' if \'postRelayedCall\' reverts', async function () {
          await misbehavingPaymaster.setRevertPostRelayCall(true)
          const { logs } = await relayHubInstance.relayCall(relayRequestMisbehavingPaymaster,
            signatureWithMisbehavingPaymaster, '0x', {
              from: relayWorker,
              gasPrice: gasPrice
            })

          // @ts-ignore (there is a problem with web3 types annotations that must be solved)
          const startBlock = await web3.eth.getBlockNumber()
          // There should not be an event emitted, which means the result of 'relayCall' was indeed reverted
          const logsMessages = await recipientContract.contract.getPastEvents('SampleRecipientEmitted', {
            fromBlock: startBlock,
            toBlock: 'latest'
          })
          assert.equal(0, logsMessages.length)
          expectEvent.inLogs(logs, 'TransactionRelayed', { status: RelayCallStatusCodes.PostRelayedFailed })
        })

        describe('recipient balance withdrawal ban', function () {
          let misbehavingPaymaster: TestPaymasterConfigurableMisbehaviorInstance
          let relayRequestMisbehavingPaymaster: RelayRequest
          let signature: string
          beforeEach(async function () {
            misbehavingPaymaster = await TestPaymasterConfigurableMisbehavior.new()
            await misbehavingPaymaster.setHub(relayHub)
            await relayHubInstance.depositFor(misbehavingPaymaster.address, {
              value: ether('1'),
              from: other
            })

            relayRequestMisbehavingPaymaster = relayRequest.clone()
            relayRequestMisbehavingPaymaster.relayData.paymaster = misbehavingPaymaster.address
            const dataToSign = await getDataToSign({
              chainId,
              verifier: forwarder,
              relayRequest: relayRequestMisbehavingPaymaster
            })
            signature = await getEip712Signature({
              web3,
              dataToSign
            })
          })

          it('reverts relayed call if recipient withdraws balance during preRelayedCall', async function () {
            await misbehavingPaymaster.setWithdrawDuringPreRelayedCall(true)
            await assertRevertWithRecipientBalanceChanged()
          })

          it('reverts relayed call if recipient withdraws balance during the relayed call', async function () {
            await recipientContract.setWithdrawDuringRelayedCall(misbehavingPaymaster.address)
            await assertRevertWithRecipientBalanceChanged()
          })

          it('reverts relayed call if recipient withdraws balance during postRelayedCall', async function () {
            await misbehavingPaymaster.setWithdrawDuringPostRelayedCall(true)
            await assertRevertWithRecipientBalanceChanged()
          })

          async function assertRevertWithRecipientBalanceChanged (): Promise<void> {
            const { logs } = await relayHubInstance.relayCall(relayRequestMisbehavingPaymaster, signature, '0x', {
              from: relayWorker,
              gasPrice
            })
            expectEvent.inLogs(logs, 'TransactionRelayed', { status: RelayCallStatusCodes.RecipientBalanceChanged })
          }
        })
      })
    })
  })
})<|MERGE_RESOLUTION|>--- conflicted
+++ resolved
@@ -401,13 +401,8 @@
           await expectEvent.inTransaction(tx, TestRecipient, 'SampleRecipientEmitted', {
             message,
             realSender: senderAddress,
-<<<<<<< HEAD
-            msgSender: relayHub,
+            msgSender: forwarder,
             origin: relayWorker
-=======
-            msgSender: forwarder,
-            origin: relayAddress
->>>>>>> a0cf5b62
           })
         })
 
@@ -432,29 +427,17 @@
           await expectEvent.inTransaction(tx, TestRecipient, 'SampleRecipientEmitted', {
             message: messageWithNoParams,
             realSender: senderAddress,
-<<<<<<< HEAD
-            msgSender: relayHub,
+            msgSender: forwarder,
             origin: relayWorker
-=======
-            msgSender: forwarder,
-            origin: relayAddress
->>>>>>> a0cf5b62
           })
         })
 
         it('preRelayedCall receives values returned in acceptRelayedCall', async function () {
-<<<<<<< HEAD
-          const { tx } = await relayHubInstance.relayCall(relayRequestPaymasterWithContext, signatureWithContextPaymaster, '0x', {
-            from: relayWorker,
-            gasPrice
-          })
-=======
           const { tx } = await relayHubInstance.relayCall(relayRequestPaymasterWithContext,
             signatureWithContextPaymaster, '0x', {
-              from: relayAddress,
+              from: relayWorker,
               gasPrice
             })
->>>>>>> a0cf5b62
 
           await expectEvent.inTransaction(tx, TestPaymasterStoreContext, 'SampleRecipientPreCallWithValues', {
             relay: relayWorker,
@@ -470,18 +453,11 @@
         })
 
         it('postRelayedCall receives values returned in acceptRelayedCall', async function () {
-<<<<<<< HEAD
-          const { tx } = await relayHubInstance.relayCall(relayRequestPaymasterWithContext, signatureWithContextPaymaster, '0x', {
-            from: relayWorker,
-            gasPrice
-          })
-=======
           const { tx } = await relayHubInstance.relayCall(relayRequestPaymasterWithContext,
             signatureWithContextPaymaster, '0x', {
-              from: relayAddress,
+              from: relayWorker,
               gasPrice
             })
->>>>>>> a0cf5b62
 
           await expectEvent.inTransaction(tx, TestPaymasterStoreContext, 'SampleRecipientPostCallWithValues', {
             relay: relayWorker,
@@ -498,18 +474,11 @@
 
         it('relaying is aborted if the recipient returns an invalid status code', async function () {
           await misbehavingPaymaster.setReturnInvalidErrorCode(true)
-<<<<<<< HEAD
-          const { logs } = await relayHubInstance.relayCall(relayRequestMisbehavingPaymaster, signatureWithMisbehavingPaymaster, '0x', {
-            from: relayWorker,
-            gasPrice
-          })
-=======
           const { logs } = await relayHubInstance.relayCall(relayRequestMisbehavingPaymaster,
             signatureWithMisbehavingPaymaster, '0x', {
-              from: relayAddress,
+              from: relayWorker,
               gasPrice
             })
->>>>>>> a0cf5b62
 
           expectEvent.inLogs(logs, 'CanRelayFailed', { reason: 'invalid code' })
         })
@@ -536,29 +505,6 @@
             'Invalid gas price')
         })
 
-<<<<<<< HEAD
-        it('should not accept relay requests if destination recipient doesn\'t have a balance to pay for it', async function () {
-          const paymaster2 = await TestPaymasterEverythingAccepted.new()
-          await paymaster2.setHub(relayHub)
-          const maxPossibleCharge = (await relayHubInstance.calculateCharge(gasLimit, {
-            gasPrice,
-            pctRelayFee,
-            baseRelayFee,
-            gasLimit: 0
-          })).toNumber()
-          await paymaster2.deposit({ value: (maxPossibleCharge - 1).toString() }) // TODO: replace with correct margin calculation
-
-          const relayRequestPaymaster2 = relayRequest.clone()
-          relayRequestPaymaster2.relayData.paymaster = paymaster2.address
-
-          await expectRevert(
-            relayHubInstance.relayCall(relayRequestPaymaster2, signatureWithMisbehavingPaymaster, '0x', {
-              from: relayWorker,
-              gasPrice
-            }),
-            'Paymaster balance too low')
-        })
-=======
         it('should not accept relay requests if destination recipient doesn\'t have a balance to pay for it',
           async function () {
             const paymaster2 = await TestPaymasterEverythingAccepted.new()
@@ -576,12 +522,11 @@
 
             await expectRevert(
               relayHubInstance.relayCall(relayRequestPaymaster2, signatureWithMisbehavingPaymaster, '0x', {
-                from: relayAddress,
+                from: relayWorker,
                 gasPrice
               }),
               'Paymaster balance too low')
           })
->>>>>>> a0cf5b62
 
         it('should not execute the \'relayedCall\' if \'preRelayedCall\' reverts', async function () {
           await misbehavingPaymaster.setRevertPreRelayCall(true)
