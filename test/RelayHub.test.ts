--- conflicted
+++ resolved
@@ -221,11 +221,7 @@
         })
         const dataToSign = await getDataToSign({
           chainId,
-<<<<<<< HEAD
-          relayHub: relayHub,
-=======
           verifier: forwarder,
->>>>>>> 385868f4
           relayRequest
         })
         signatureWithPermissivePaymaster = await getEip712Signature({
@@ -288,11 +284,7 @@
           relayRequestWrongNonce.relayData.senderNonce = wrongNonce
           const dataToSign = await getDataToSign({
             chainId,
-<<<<<<< HEAD
-            relayHub,
-=======
             verifier: forwarder,
->>>>>>> 385868f4
             relayRequest: relayRequestWrongNonce
           })
           const signature = await getEip712Signature({
@@ -338,32 +330,21 @@
           })
           let dataToSign = await getDataToSign({
             chainId,
-            relayHub,
+            verifier: forwarder,
             relayRequest
           })
 
           signature = await getEip712Signature({
             web3,
-<<<<<<< HEAD
             dataToSign
           })
-=======
+
+          relayRequestMisbehavingPaymaster = relayRequest.clone()
+          relayRequestMisbehavingPaymaster.relayData.paymaster = misbehavingPaymaster.address
+
+          dataToSign = await getDataToSign({
             chainId,
             verifier: forwarder,
-            relayRequest: relayRequest
-          }))
->>>>>>> 385868f4
-
-          relayRequestMisbehavingPaymaster = relayRequest.clone()
-          relayRequestMisbehavingPaymaster.relayData.paymaster = misbehavingPaymaster.address
-
-          dataToSign = await getDataToSign({
-            chainId,
-<<<<<<< HEAD
-            relayHub,
-=======
-            verifier: forwarder,
->>>>>>> 385868f4
             relayRequest: relayRequestMisbehavingPaymaster
           })
           signatureWithMisbehavingPaymaster = await getEip712Signature({
@@ -375,11 +356,7 @@
           relayRequestPaymasterWithContext.relayData.paymaster = paymasterWithContext.address
           dataToSign = await getDataToSign({
             chainId,
-<<<<<<< HEAD
-            relayHub,
-=======
             verifier: forwarder,
->>>>>>> 385868f4
             relayRequest: relayRequestPaymasterWithContext
           })
           signatureWithContextPaymaster = await getEip712Signature({
@@ -413,11 +390,7 @@
           relayRequestNoCallData.encodedFunction = encodedFunction
           const dataToSign = await getDataToSign({
             chainId,
-<<<<<<< HEAD
-            relayHub,
-=======
             verifier: forwarder,
->>>>>>> 385868f4
             relayRequest: relayRequestNoCallData
           })
           signature = await getEip712Signature({
@@ -587,11 +560,7 @@
             relayRequestMisbehavingPaymaster.relayData.paymaster = misbehavingPaymaster.address
             const dataToSign = await getDataToSign({
               chainId,
-<<<<<<< HEAD
-              relayHub,
-=======
               verifier: forwarder,
->>>>>>> 385868f4
               relayRequest: relayRequestMisbehavingPaymaster
             })
             signature = await getEip712Signature({
