--- conflicted
+++ resolved
@@ -308,11 +308,7 @@
               {
                 gas
               }),
-<<<<<<< HEAD
-            'relay worker can\'t be a contract')
-=======
             'relay worker must be EOA')
->>>>>>> 475591da
         })
       })
       context('with view functions only', function () {
