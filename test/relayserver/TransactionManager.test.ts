--- conflicted
+++ resolved
@@ -6,20 +6,7 @@
 import { evmMineMany, revert, snapshot } from '../TestUtils'
 import { RelayServer } from '../../src/relayserver/RelayServer'
 import { HttpProvider } from 'web3-core'
-<<<<<<< HEAD
-import { RelayClient } from '../../src/relayclient/RelayClient'
-import { TestPaymasterEverythingAcceptedInstance } from '../../types/truffle-contracts'
-import { GSNConfig } from '../../src/relayclient/GSNConfigurator'
-import { registerForwarderForGsn } from '../../src/common/EIP712/ForwarderUtil'
-
-const TestPaymasterEverythingAccepted = artifacts.require('TestPaymasterEverythingAccepted')
-const TestRecipient = artifacts.require('TestRecipient')
-const StakeManager = artifacts.require('StakeManager')
-const Penalizer = artifacts.require('Penalizer')
-const Forwarder = artifacts.require('Forwarder')
-=======
 import { ServerTestEnvironment } from './ServerTestEnvironment'
->>>>>>> 8e9192e7
 
 contract('TransactionManager', function (accounts) {
   const pendingTransactionTimeoutBlocks = 5
@@ -29,86 +16,10 @@
   let env: ServerTestEnvironment
 
   before(async function () {
-<<<<<<< HEAD
-    const ethereumNodeUrl = (web3.currentProvider as HttpProvider).host
-    _web3 = new Web3(new Web3.providers.HttpProvider(ethereumNodeUrl))
-
-    const relayClient = new RelayClient(_web3.currentProvider as HttpProvider, {})
-
-    const stakeManager = await StakeManager.new()
-    const penalizer = await Penalizer.new()
-    const forwarder = await Forwarder.new()
-    // register hub's RelayRequest with forwarder, if not already done.
-    await registerForwarderForGsn(forwarder)
-
-    const rhub = await deployHub(stakeManager.address, penalizer.address)
-    const relayHubAddress = rhub.address
-    const forwarderAddress = forwarder.address
-    const partialConfig: Partial<GSNConfig> = {
-      relayHubAddress
-    }
-    const newRelayParams: NewRelayParams = {
-      ethereumNodeUrl,
-      relayHubAddress,
-      relayOwner: accounts[0],
-      url: LocalhostOne,
-      web3,
-      stakeManager
-    }
-    relayServer = await bringUpNewRelay(newRelayParams, partialConfig, {}, { pendingTransactionTimeoutBlocks })
-
-    // initialize server - gas price, stake, owner, etc, whatever
-    const latestBlock = await _web3.eth.getBlock('latest')
-    await relayServer._worker(latestBlock.number)
-
-    paymaster = await TestPaymasterEverythingAccepted.new({ gas: 1e7 })
-
-    paymasterAddress = paymaster.address
-
-    await paymaster.setRelayHub(relayHubAddress)
-    await paymaster.setTrustedForwarder(forwarderAddress)
-    await paymaster.deposit({ value: _web3.utils.toWei('1', 'ether') })
-
-    const sr = await TestRecipient.new(forwarderAddress)
-    const encodedFunction = sr.contract.methods.emitMessage('hello world').encodeABI()
-    recipientAddress = sr.address
-
-    gasLess = await web3.eth.personal.newAccount('password')
-    gasLess2 = await _web3.eth.personal.newAccount('password2')
-
-    relayTransactionParams = {
-      gasLess,
-      recipientAddress,
-      relayHubAddress,
-      encodedFunction,
-      paymasterData: '',
-      clientId: '',
-      forwarderAddress,
-      paymasterAddress,
-      relayServer,
-      web3,
-      relayClient
-    }
-
-    options = {
-      from: gasLess,
-      to: sr.address,
-      pctRelayFee: 0,
-      baseRelayFee: '0',
-      paymaster: paymaster.address
-    }
-
-    // two gas-less accounts are needed to prevent race for sender's forwarder nonce
-    options2 = {
-      ...options,
-      from: gasLess2
-    }
-=======
     env = new ServerTestEnvironment(web3.currentProvider as HttpProvider, accounts)
     await env.init()
     await env.newServerInstance({ pendingTransactionTimeoutBlocks })
     relayServer = env.relayServer
->>>>>>> 8e9192e7
   })
 
   describe('nonce sense', function () {
