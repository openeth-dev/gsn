--- conflicted
+++ resolved
@@ -172,11 +172,7 @@
     }
     const shared: Partial<ServerConfigParams> = {
       relayHubAddress: this.relayHub.address,
-<<<<<<< HEAD
-      devMode: true,
-=======
       checkInterval: 10,
->>>>>>> 1fbbf471
       logLevel: 5
     }
     const mergedConfig: Partial<ServerConfigParams> = Object.assign({}, shared, config)
