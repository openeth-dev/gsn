import BN from 'bn.js'
import { ether, expectEvent } from '@openzeppelin/test-helpers'

import { calculateTransactionMaxPossibleGas, getEip712Signature } from '../src/common/utils'
import getDataToSign from '../src/common/EIP712/Eip712Helper'
import { defaultEnvironment } from '../src/relayclient/types/Environments'
import RelayRequest from '../src/common/EIP712/RelayRequest'

import {
  RelayHubInstance,
  TestRecipientInstance,
<<<<<<< HEAD
  TestPaymasterVariableGasLimitsInstance, StakeManagerInstance, ITrustedForwarderInstance
=======
  TestPaymasterVariableGasLimitsInstance, StakeManagerInstance, ITrustedForwarderInstance, PenalizerInstance
>>>>>>> 36b2bf9d
} from '../types/truffle-contracts'

const RelayHub = artifacts.require('RelayHub')
const TrustedForwarder = artifacts.require('TrustedForwarder')
const StakeManager = artifacts.require('StakeManager')
const Penalizer = artifacts.require('Penalizer')
const TestRecipient = artifacts.require('TestRecipient')
const TestPaymasterVariableGasLimits = artifacts.require('TestPaymasterVariableGasLimits')
const TestPaymasterConfigurableMisbehavior = artifacts.require('TestPaymasterConfigurableMisbehavior')

function correctGasCost (buffer: Buffer, nonzerocost: number, zerocost: number): number {
  let gasCost = 0
  for (let i = 0; i < buffer.length; i++) {
    if (buffer[i] === 0) {
      gasCost += zerocost
    } else {
      gasCost += nonzerocost
    }
  }
  return gasCost
}

contract('RelayHub gas calculations', function ([_, relayOwner, relayWorker, relayManager, senderAddress, other]) {
  const message = 'Gas Calculations'
  const unstakeDelay = 1000
  const chainId = defaultEnvironment.chainId
  const gtxdatanonzero = defaultEnvironment.gtxdatanonzero
  const gtxdatazero = defaultEnvironment.gtxdatazero
  const baseFee = new BN('300')
  const fee = new BN('10')
  const gasPrice = new BN('10')
  const gasLimit = new BN('1000000')
  const senderNonce = new BN('0')
  const magicNumbers = {
    arc: 805 - 6 - 62,
    pre: 1839 + 22 - 95,
    post: 2080 - 112
  }

  let relayHub: RelayHubInstance
  let stakeManager: StakeManagerInstance
  let penalizer: PenalizerInstance
  let recipient: TestRecipientInstance
  let paymaster: TestPaymasterVariableGasLimitsInstance
  let forwarderInstance: ITrustedForwarderInstance
  let encodedFunction
  let signature: string
  let relayRequest: RelayRequest
  let forwarder: string

  beforeEach(async function prepareForHub () {
    recipient = await TestRecipient.new()
    forwarder = await recipient.getTrustedForwarder()
    forwarderInstance = await TrustedForwarder.at(forwarder)
    paymaster = await TestPaymasterVariableGasLimits.new()
    stakeManager = await StakeManager.new()
<<<<<<< HEAD
    relayHub = await RelayHub.new(defaultEnvironment.gtxdatanonzero, stakeManager.address)
=======
    penalizer = await Penalizer.new()
    relayHub = await RelayHub.new(defaultEnvironment.gtxdatanonzero, stakeManager.address, penalizer.address)
>>>>>>> 36b2bf9d
    await paymaster.setHub(relayHub.address)
    await relayHub.depositFor(paymaster.address, {
      value: ether('1'),
      from: other
    })
    await stakeManager.stakeForAddress(relayManager, unstakeDelay, {
      value: ether('2'),
      from: relayOwner
    })
    await stakeManager.authorizeHub(relayManager, relayHub.address, { from: relayOwner })
    await relayHub.addRelayWorkers([relayWorker], { from: relayManager })
    await relayHub.registerRelayServer(0, fee, '', { from: relayManager })
    encodedFunction = recipient.contract.methods.emitMessage(message).encodeABI()
    relayRequest = new RelayRequest({
      senderAddress,
      relayWorker,
      encodedFunction,
      senderNonce: senderNonce.toString(),
      target: recipient.address,
      baseRelayFee: baseFee.toString(),
      pctRelayFee: fee.toString(),
      gasPrice: gasPrice.toString(),
      gasLimit: gasLimit.toString(),
      paymaster: paymaster.address
    })
    const dataToSign = await getDataToSign({
      chainId,
      verifier: forwarder,
      relayRequest
    })
    signature = await getEip712Signature({
      web3,
      dataToSign
    })
  })

  describe('#calculateCharge()', function () {
    it('should calculate fee correctly', async function () {
      const gasUsed = 1e8
      const gasPrice = 1e9
      const baseRelayFee = 1000000
      const pctRelayFee = 10
      const fee = {
        pctRelayFee,
        baseRelayFee,
        gasPrice,
        gasLimit: 0
      }
      const charge = await relayHub.calculateCharge(gasUsed.toString(), fee)
      const expectedCharge = baseRelayFee + gasUsed * gasPrice * (pctRelayFee + 100) / 100
      assert.equal(charge.toString(), expectedCharge.toString())
    })
  })

  describe('#relayCall()', function () {
    it('should set correct gas limits and pass correct \'maxPossibleGas\' to the \'acceptRelayedCall\'',
      async function () {
        const transactionGasLimit = gasLimit.mul(new BN(3))
        const { tx } = await relayHub.relayCall(relayRequest, signature, '0x', {
          from: relayWorker,
          gas: transactionGasLimit.toString(),
          gasPrice
        })
        const calldata = relayHub.contract.methods.relayCall(relayRequest, signature, '0x').encodeABI()
        const calldataSize = calldata.length / 2 - 1
        const gasLimits = await paymaster.getGasLimits()
        const hubOverhead = (await relayHub.getHubOverhead()).toNumber()
        const maxPossibleGas = calculateTransactionMaxPossibleGas({
          gasLimits,
          hubOverhead,
          relayCallGasLimit: gasLimit.toNumber(),
          calldataSize,
          gtxdatanonzero
        })

        // Magic numbers seem to be gas spent on calldata. I don't know of a way to calculate them conveniently.
        await expectEvent.inTransaction(tx, TestPaymasterVariableGasLimits, 'SampleRecipientPreCallWithValues', {
          gasleft: (parseInt(gasLimits.preRelayedCallGasLimit) - magicNumbers.pre).toString(),
          arcGasleft: (parseInt(gasLimits.acceptRelayedCallGasLimit) - magicNumbers.arc).toString(),
          maxPossibleGas: maxPossibleGas.toString()
        })
        await expectEvent.inTransaction(tx, TestPaymasterVariableGasLimits, 'SampleRecipientPostCallWithValues', {
          gasleft: (parseInt(gasLimits.postRelayedCallGasLimit) - magicNumbers.post).toString()
        })
      })

    /**
     * This value is not accessible outside of the relay hub. This test must be added later.
     */
    it('should set correct gas limits and pass correct \'gasUsedWithoutPost\' to the \'postRelayCall\'')

    it('should revert an attempt to use more than allowed gas for acceptRelayedCall', async function () {
      // TODO: extract preparation to 'before' block
      const misbehavingPaymaster = await TestPaymasterConfigurableMisbehavior.new()
      await misbehavingPaymaster.setHub(relayHub.address)
      await misbehavingPaymaster.deposit({ value: ether('0.1') })
      await misbehavingPaymaster.setOverspendAcceptGas(true)

      const senderNonce = (await forwarderInstance.getNonce(senderAddress)).toString()
      const relayRequestMisbehaving = relayRequest.clone()
      relayRequestMisbehaving.relayData.paymaster = misbehavingPaymaster.address
      relayRequestMisbehaving.relayData.senderNonce = senderNonce
      const dataToSign = await getDataToSign({
        chainId,
        verifier: forwarder,
        relayRequest: relayRequestMisbehaving
      })
      const signature = await getEip712Signature({
        web3,
        dataToSign
      })
      const maxPossibleGasIrrelevantValue = 8000000
      const acceptRelayedCallGasLimit = 50000
      const canRelayResponse = await relayHub.canRelay(relayRequestMisbehaving, maxPossibleGasIrrelevantValue, acceptRelayedCallGasLimit, signature, '0x')
      assert.equal(canRelayResponse[0], false)
      assert.equal(canRelayResponse[1], '') // no revert string on out-of-gas

      const res = await relayHub.relayCall(relayRequestMisbehaving, signature, '0x', {
        from: relayWorker,
        gasPrice: gasPrice
      })

      assert.equal('CanRelayFailed', res.logs[0].event)
      assert.equal(res.logs[0].args.reason, '')
    })
  })

  async function getBalances (): Promise<{
    relayRecipient: BN
    relayWorkers: BN
    relayManagers: BN
  }> {
    const relayRecipient = await relayHub.balanceOf(paymaster.address)
    // @ts-ignore
    const relayWorkers = new BN(await web3.eth.getBalance(relayWorker))
    const relayManagers = await relayHub.balanceOf(relayManager)
    return {
      relayRecipient,
      relayWorkers,
      relayManagers
    }
  }

  function calculateOverchargeForCalldata (relayRequest: RelayRequest, signature: string): BN {
    const calldata = relayHub.contract.methods.relayCall(relayRequest, signature, '0x').encodeABI()
    const calldataSize = calldata.length / 2 - 1
    const calldataBuffer = Buffer.from(calldata.slice(2), 'hex')
    const correctGasCost1 = correctGasCost(calldataBuffer, gtxdatanonzero, gtxdatazero)
    return new BN(calldataSize * gtxdatanonzero - correctGasCost1).mul(gasPrice)
  }

  function logOverhead (weiActualCharge: BN, overchargeForCalldata: BN, weiGasUsed: BN): void {
    const actualChargeWithoutOvercharge = weiActualCharge.sub(overchargeForCalldata)
    const gasDiff = weiGasUsed.sub(actualChargeWithoutOvercharge).div(gasPrice).toString()
    if (gasDiff !== '0') {
      console.log('== zero-fee unmatched gas. RelayHub.gasOverhead should be increased by: ' + gasDiff.toString())
    }
  }

  describe('check calculation does not break for different fees', function () {
    before(async function () {
      await relayHub.depositFor(relayOwner, { value: (1).toString() })
    });

    [0, 100, 1000, 50000]
      .forEach(messageLength =>
        [0, 1, 10, 100, 1000]
          .forEach(requestedFee => {
            // avoid duplicate coverage checks. they do the same, and take a lot of time:
            if (requestedFee !== 0 && messageLength !== 0 && process.env.MODE === 'coverage') return
            // 50k tests take more then 10 seconds to complete so will run once for sanity
            if (messageLength === 50000 && requestedFee !== 10) return
            it(`should compensate relay with requested fee of ${requestedFee.toString()}% with ${messageLength.toString()} calldata size`, async function () {
              const beforeBalances = await getBalances()
              const pctRelayFee = requestedFee.toString()
              const senderNonce = (await forwarderInstance.getNonce(senderAddress)).toString()
              const encodedFunction = recipient.contract.methods.emitMessage('a'.repeat(messageLength)).encodeABI()
              const relayRequest = new RelayRequest({
                senderAddress,
                target: recipient.address,
                encodedFunction,
                baseRelayFee: '0',
                pctRelayFee,
                gasPrice: gasPrice.toString(),
                gasLimit: gasLimit.toString(),
                senderNonce,
                relayWorker,
                paymaster: paymaster.address
              })
              const dataToSign = await getDataToSign({
                chainId,
                verifier: forwarder,
                relayRequest
              })
              const signature = await getEip712Signature({
                web3,
                dataToSign
              })
              const res = await relayHub.relayCall(relayRequest, signature, '0x', {
                from: relayWorker,
                gasPrice: gasPrice
              })
              const afterBalances = await getBalances()
              assert.notEqual(beforeBalances.relayManagers.toString(), afterBalances.relayManagers.toString(), 'transaction must have failed')
              const weiActualCharge = afterBalances.relayManagers.sub(beforeBalances.relayManagers)
              const weiGasUsed = beforeBalances.relayWorkers.sub(afterBalances.relayWorkers)
              // @ts-ignore (this types will be implicitly cast to correct ones in JavaScript)
              assert.equal((res.receipt.gasUsed * gasPrice).toString(), weiGasUsed.toString(), 'where else did the money go?')

              // the paymaster will always pay more for the transaction because the calldata is assumed to be nonzero
              const overchargeForCalldata = calculateOverchargeForCalldata(relayRequest, signature)
              // @ts-ignore (this types will be implicitly cast to correct ones in JavaScript)
              if (requestedFee === 0) logOverhead(weiActualCharge, overchargeForCalldata, weiGasUsed)

              // Validate actual profit is with high precision $(requestedFee) percent higher then ether spent relaying
              // @ts-ignore (this types will be implicitly cast to correct ones in JavaScript)
              const chargeBase = weiGasUsed.add(overchargeForCalldata)
              // @ts-ignore (this types will be implicitly cast to correct ones in JavaScript)
              const expectedActualCharge = chargeBase.mul(new BN(requestedFee).add(new BN(100))).div(new BN(100))
              const diffBN = expectedActualCharge.sub(weiActualCharge)
              const diff = Math.floor(parseInt(diffBN.abs().toString()))
              assert.equal(diff, 0)
              // Check that relay did pay it's gas fee by himself.
              // @ts-ignore (this types will be implicitly cast to correct ones in JavaScript)
              const expectedBalanceAfter = beforeBalances.relayWorkers.subn(res.receipt.gasUsed * gasPrice)
              assert.equal(expectedBalanceAfter.cmp(afterBalances.relayWorkers), 0, 'relay did not pay the expected gas fees')

              // Check that relay's weiActualCharge is deducted from recipient's stake.
              // @ts-ignore (this types will be implicitly cast to correct ones in JavaScript)
              const expectedRecipientBalance = beforeBalances.relayRecipient.sub(weiActualCharge)
              assert.equal(expectedRecipientBalance.toString(), afterBalances.relayRecipient.toString())
            })
          })
      )
  })
})<|MERGE_RESOLUTION|>--- conflicted
+++ resolved
@@ -9,11 +9,10 @@
 import {
   RelayHubInstance,
   TestRecipientInstance,
-<<<<<<< HEAD
-  TestPaymasterVariableGasLimitsInstance, StakeManagerInstance, ITrustedForwarderInstance
-=======
-  TestPaymasterVariableGasLimitsInstance, StakeManagerInstance, ITrustedForwarderInstance, PenalizerInstance
->>>>>>> 36b2bf9d
+  TestPaymasterVariableGasLimitsInstance, 
+  StakeManagerInstance, 
+  ITrustedForwarderInstance, 
+  PenalizerInstance
 } from '../types/truffle-contracts'
 
 const RelayHub = artifacts.require('RelayHub')
@@ -70,12 +69,8 @@
     forwarderInstance = await TrustedForwarder.at(forwarder)
     paymaster = await TestPaymasterVariableGasLimits.new()
     stakeManager = await StakeManager.new()
-<<<<<<< HEAD
-    relayHub = await RelayHub.new(defaultEnvironment.gtxdatanonzero, stakeManager.address)
-=======
     penalizer = await Penalizer.new()
     relayHub = await RelayHub.new(defaultEnvironment.gtxdatanonzero, stakeManager.address, penalizer.address)
->>>>>>> 36b2bf9d
     await paymaster.setHub(relayHub.address)
     await relayHub.depositFor(paymaster.address, {
       value: ether('1'),
