--- conflicted
+++ resolved
@@ -42,13 +42,8 @@
   const gasLimit = new BN('1000000')
   const senderNonce = new BN('0')
   const magicNumbers = {
-<<<<<<< HEAD
     arc: 805 - 6,
     pre: 1839,
-=======
-    arc: 805,
-    pre: 1861,
->>>>>>> 591ba266
     post: 2080
   }
 
