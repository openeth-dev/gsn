// TODO: convert to 'commander' format
import fs from 'fs'
import Web3 from 'web3'
import { HttpServer } from './HttpServer'
import { RelayServer } from './RelayServer'
import { KeyManager } from './KeyManager'
import { TxStoreManager, TXSTORE_FILENAME } from './TxStoreManager'
import ContractInteractor from '../relayclient/ContractInteractor'
import { configureGSN } from '../relayclient/GSNConfigurator'
<<<<<<< HEAD
import { ServerConfig, ServerDependencies } from './ServerConfig'

export interface ServerConfigParams {
  baseRelayFee?: string
  pctRelayFee?: number
  url?: string
  port?: number | string
  relayHubAddress?: string
  gasPricePercent?: number | string
  ethereumNodeUrl?: string
  workdir?: string
  devMode?: boolean
  debug?: boolean
  registrationBlockRate?: number
}

function error (err: string): void {
=======
import { parseServerConfig, resolveServerConfig, ServerConfigParams } from './ServerConfigParams'

/*
added:
  alertedBlockDelay?: number
*/
function error (err: string): never {
>>>>>>> a5344999
  console.error(err)
  process.exit(1)
}

async function run (): Promise<void> {
  let config: ServerConfigParams
  let web3provider
  try {
    const conf = await parseServerConfig(process.argv.slice(2), process.env)
    if (conf.ethereumNodeUrl == null) {
      error('missing ethereumNodeUrl')
    }
    web3provider = new Web3.providers.HttpProvider(conf.ethereumNodeUrl)
    config = await resolveServerConfig(conf, web3provider) as ServerConfigParams
  } catch (e) {
    error(e.message)
  }
  const { devMode, workdir } = config
  if (devMode) {
    if (fs.existsSync(`${workdir}/${TXSTORE_FILENAME}`)) {
      fs.unlinkSync(`${workdir}/${TXSTORE_FILENAME}`)
    }
  }

  const managerKeyManager = new KeyManager(1, workdir + '/manager')
  const workersKeyManager = new KeyManager(1, workdir + '/workers')
  const txStoreManager = new TxStoreManager({ workdir })
  const gasPriceFactor = (config.gasPricePercent + 100) / 100
  const { relayHubAddress, baseRelayFee, pctRelayFee, port, url } = config
  const contractInteractor = new ContractInteractor(web3provider, configureGSN({ relayHubAddress: config.relayHubAddress }))

<<<<<<< HEAD
console.log('runServer start. args', argv)
let config: ServerConfigParams = {}
if (argv.config != null && fs.existsSync(argv.config)) {
  config = JSON.parse(fs.readFileSync(argv.config, 'utf8'))
}
const baseRelayFee: string = argv.baseRelayFee ?? config.baseRelayFee?.toString() ?? error('missing --baseRelayFee')
const pctRelayFee: string = argv.pctRelayFee ?? config.pctRelayFee?.toString() ?? error('missing --pctRelayFee')
const url: string = argv.url ?? config.url ?? error('missing --url')
const port: string = argv.port ?? config.port?.toString() ?? error('missing --port')
const relayHubAddress: string = getRelayHubAddress(argv.relayHubAddress) as string ?? config.relayHubAddress ?? error(
  'missing --relayHubAddress')
const gasPricePercent: string = argv.gasPricePercent ?? config.gasPricePercent?.toString() ?? error('missing --gasPricePercent')
const ethereumNodeUrl: string = argv.ethereumNodeUrl ?? config.ethereumNodeUrl ?? error('missing --ethereumNodeUrl')
const workdir: string = argv.workdir ?? config.workdir ?? error('missing --workdir')
const devMode: boolean = argv.devMode ?? config.devMode ?? error('missing --devMode')
/*
const debug: boolean = argv.debug ?? config.debug ?? error('missing --debug')
*/
const registrationBlockRate: string = argv.registrationBlockRate ?? config.registrationBlockRate?.toString()
if (devMode) {
  if (fs.existsSync(`${workdir}/${TXSTORE_FILENAME}`)) {
    fs.unlinkSync(`${workdir}/${TXSTORE_FILENAME}`)
=======
  const params = {
    contractInteractor,
    txStoreManager,
    managerKeyManager,
    workersKeyManager,
    hubAddress: relayHubAddress,
    gasPriceFactor,
    ...config
>>>>>>> a5344999
  }

<<<<<<< HEAD
const managerKeyManager = new KeyManager(1, workdir + '/manager')
const workersKeyManager = new KeyManager(1, workdir + '/workers')
const txStoreManager = new TxStoreManager({ workdir })
const web3provider = new Web3.providers.HttpProvider(ethereumNodeUrl)
const interactor = new ContractInteractor(web3provider,
  configureGSN({ relayHubAddress }))
const gasPriceFactor = (parseInt(gasPricePercent) + 100) / 100
const dependencies: ServerDependencies = {
  txStoreManager,
  managerKeyManager,
  workersKeyManager,
  contractInteractor: interactor
}
const params: Partial<ServerConfig> = {
  relayHubAddress,
  url,
  baseRelayFee: baseRelayFee,
  pctRelayFee: parseInt(pctRelayFee),
  devMode,
  logLevel: 1,
  gasPriceFactor: gasPriceFactor,
  registrationBlockRate: parseInt(registrationBlockRate)
}
const relay = new RelayServer(params, dependencies)
console.log('Starting server.')
console.log(
  `server params:\nhub address: ${relayHubAddress} url: ${url} baseRelayFee: ${baseRelayFee} pctRelayFee: ${pctRelayFee} `)
const httpServer = new HttpServer(parseInt(port), relay)
httpServer.start()
=======
  const relay = new RelayServer(params as RelayServerParams)
  console.log('Starting server.')
  console.log('Using server config:', config)
  console.log(
    `server params:\nhub address: ${relayHubAddress} url: ${url} baseRelayFee: ${baseRelayFee} pctRelayFee: ${pctRelayFee} `)
  const httpServer = new HttpServer(port, relay)
  httpServer.start()
}

// eslint-disable-next-line @typescript-eslint/no-floating-promises
run()
>>>>>>> a5344999
<|MERGE_RESOLUTION|>--- conflicted
+++ resolved
@@ -7,33 +7,9 @@
 import { TxStoreManager, TXSTORE_FILENAME } from './TxStoreManager'
 import ContractInteractor from '../relayclient/ContractInteractor'
 import { configureGSN } from '../relayclient/GSNConfigurator'
-<<<<<<< HEAD
-import { ServerConfig, ServerDependencies } from './ServerConfig'
+import { parseServerConfig, resolveServerConfig, ServerConfigParams, ServerDependencies } from './ServerConfigParams'
 
-export interface ServerConfigParams {
-  baseRelayFee?: string
-  pctRelayFee?: number
-  url?: string
-  port?: number | string
-  relayHubAddress?: string
-  gasPricePercent?: number | string
-  ethereumNodeUrl?: string
-  workdir?: string
-  devMode?: boolean
-  debug?: boolean
-  registrationBlockRate?: number
-}
-
-function error (err: string): void {
-=======
-import { parseServerConfig, resolveServerConfig, ServerConfigParams } from './ServerConfigParams'
-
-/*
-added:
-  alertedBlockDelay?: number
-*/
 function error (err: string): never {
->>>>>>> a5344999
   console.error(err)
   process.exit(1)
 }
@@ -65,73 +41,23 @@
   const { relayHubAddress, baseRelayFee, pctRelayFee, port, url } = config
   const contractInteractor = new ContractInteractor(web3provider, configureGSN({ relayHubAddress: config.relayHubAddress }))
 
-<<<<<<< HEAD
-console.log('runServer start. args', argv)
-let config: ServerConfigParams = {}
-if (argv.config != null && fs.existsSync(argv.config)) {
-  config = JSON.parse(fs.readFileSync(argv.config, 'utf8'))
-}
-const baseRelayFee: string = argv.baseRelayFee ?? config.baseRelayFee?.toString() ?? error('missing --baseRelayFee')
-const pctRelayFee: string = argv.pctRelayFee ?? config.pctRelayFee?.toString() ?? error('missing --pctRelayFee')
-const url: string = argv.url ?? config.url ?? error('missing --url')
-const port: string = argv.port ?? config.port?.toString() ?? error('missing --port')
-const relayHubAddress: string = getRelayHubAddress(argv.relayHubAddress) as string ?? config.relayHubAddress ?? error(
-  'missing --relayHubAddress')
-const gasPricePercent: string = argv.gasPricePercent ?? config.gasPricePercent?.toString() ?? error('missing --gasPricePercent')
-const ethereumNodeUrl: string = argv.ethereumNodeUrl ?? config.ethereumNodeUrl ?? error('missing --ethereumNodeUrl')
-const workdir: string = argv.workdir ?? config.workdir ?? error('missing --workdir')
-const devMode: boolean = argv.devMode ?? config.devMode ?? error('missing --devMode')
-/*
-const debug: boolean = argv.debug ?? config.debug ?? error('missing --debug')
-*/
-const registrationBlockRate: string = argv.registrationBlockRate ?? config.registrationBlockRate?.toString()
-if (devMode) {
-  if (fs.existsSync(`${workdir}/${TXSTORE_FILENAME}`)) {
-    fs.unlinkSync(`${workdir}/${TXSTORE_FILENAME}`)
-=======
-  const params = {
-    contractInteractor,
+  const dependencies: ServerDependencies = {
     txStoreManager,
     managerKeyManager,
     workersKeyManager,
-    hubAddress: relayHubAddress,
-    gasPriceFactor,
-    ...config
->>>>>>> a5344999
+    contractInteractor
+  }
+  const params: Partial<ServerConfigParams> = {
+    relayHubAddress,
+    url,
+    baseRelayFee: baseRelayFee.toString(),
+    pctRelayFee,
+    devMode,
+    logLevel: 1,
+    gasPriceFactor: gasPriceFactor
   }
 
-<<<<<<< HEAD
-const managerKeyManager = new KeyManager(1, workdir + '/manager')
-const workersKeyManager = new KeyManager(1, workdir + '/workers')
-const txStoreManager = new TxStoreManager({ workdir })
-const web3provider = new Web3.providers.HttpProvider(ethereumNodeUrl)
-const interactor = new ContractInteractor(web3provider,
-  configureGSN({ relayHubAddress }))
-const gasPriceFactor = (parseInt(gasPricePercent) + 100) / 100
-const dependencies: ServerDependencies = {
-  txStoreManager,
-  managerKeyManager,
-  workersKeyManager,
-  contractInteractor: interactor
-}
-const params: Partial<ServerConfig> = {
-  relayHubAddress,
-  url,
-  baseRelayFee: baseRelayFee,
-  pctRelayFee: parseInt(pctRelayFee),
-  devMode,
-  logLevel: 1,
-  gasPriceFactor: gasPriceFactor,
-  registrationBlockRate: parseInt(registrationBlockRate)
-}
-const relay = new RelayServer(params, dependencies)
-console.log('Starting server.')
-console.log(
-  `server params:\nhub address: ${relayHubAddress} url: ${url} baseRelayFee: ${baseRelayFee} pctRelayFee: ${pctRelayFee} `)
-const httpServer = new HttpServer(parseInt(port), relay)
-httpServer.start()
-=======
-  const relay = new RelayServer(params as RelayServerParams)
+  const relay = new RelayServer(params, dependencies)
   console.log('Starting server.')
   console.log('Using server config:', config)
   console.log(
@@ -141,5 +67,4 @@
 }
 
 // eslint-disable-next-line @typescript-eslint/no-floating-promises
-run()
->>>>>>> a5344999
+run()