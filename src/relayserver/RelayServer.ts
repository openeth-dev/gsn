--- conflicted
+++ resolved
@@ -136,13 +136,9 @@
   private readonly web3provider: provider
   readonly keyManager: KeyManager
   private readonly contractInteractor: ContractInteractor
-<<<<<<< HEAD
+  private readonly versionManager: VersionsManager
   readonly hubAddress: Address
   readonly trustedPaymasters: Address[]
-=======
-  private readonly versionManager: VersionsManager
-  readonly hubAddress: PrefixedHexString
->>>>>>> 29c33793
   readonly baseRelayFee: number
   readonly pctRelayFee: number
   readonly gasPriceFactor: number
@@ -415,13 +411,8 @@
     } else {
       debug('code length', code.length)
     }
-<<<<<<< HEAD
-    const version: string = await this.relayHubContract.version().catch(_ => 'no version() method')
-    if (version !== '1.0.0') {
-=======
     const version = await this.relayHubContract.versionHub().catch(_ => 'no getVersion() method')
     if (!this.versionManager.isHubVersionSupported(version)) {
->>>>>>> 29c33793
       this.fatal(`Not a valid RelayHub at ${relayHubAddress}: version: ${version}`)
     }
     const stakeManagerAddress = await this.relayHubContract.getStakeManager()
