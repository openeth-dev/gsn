--- conflicted
+++ resolved
@@ -65,25 +65,7 @@
 class StateError extends Error {
 }
 
-<<<<<<< HEAD
 export type CreateTransactionDetails = TmpRelayTransactionJsonRequest
-=======
-export interface CreateTransactionDetails extends GsnTransactionDetails {
-  // todo: gasLimit defined as "gas"
-  gasLimit: PrefixedHexString
-  gasPrice: PrefixedHexString
-  // todo: encodedFunction defined as "data"
-  approvalData: PrefixedHexString
-  signature: PrefixedHexString
-  senderNonce: IntString
-  relayMaxNonce: IntString
-  baseRelayFee: IntString
-  pctRelayFee: IntString
-  relayHubAddress: Address
-  paymaster: Address
-  forwarder: Address
-}
->>>>>>> 704b4a54
 
 interface SendTransactionDetails {
   signerIndex: number
@@ -329,7 +311,7 @@
         gasPrice: req.gasPrice?.toString() ?? '0',
         pctRelayFee: req.pctRelayFee.toString(),
         baseRelayFee: req.baseRelayFee.toString(),
-        relayWorker: this.getAddress(1), // TODO: use relayWorker from clietn's request..
+        relayWorker: req.relayWorker,
         forwarder: req.forwarder,
         paymaster: req.paymaster
       })
@@ -436,7 +418,7 @@
     this.rawTxOptions = this.contractInteractor.getRawTxOptions()
 
     // todo: fix typo AND fix metacoin
-    // console.log('intialized', this.chainId, this.networkId, this.rawTxOptions)
+    debug('intialized', this.chainId, this.networkId, this.rawTxOptions)
     this.initialized = true
   }
 
