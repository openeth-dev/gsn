// @ts-ignore
import { toBN, toHex } from 'web3-utils'
import { EventEmitter } from 'events'

import { Address, IntString } from '../relayclient/types/Aliases'
import { address2topic, isSameAddress, reduceToLatestTx } from '../common/Utils'
import ContractInteractor, {
  HubAuthorized,
  HubUnauthorized,
  RelayServerRegistered,
  RelayWorkersAdded,
  StakeAdded,
  StakeUnlocked, StakeWithdrawn
} from '../relayclient/ContractInteractor'
import { SendTransactionDetails, TransactionManager } from './TransactionManager'
import { defaultEnvironment } from '../common/Environments'

import log from 'loglevel'
import { EventData } from 'web3-eth-contract'
import { ServerConfigParams } from './ServerConfigParams'
import { PrefixedHexString } from 'ethereumjs-tx'

export class StateError extends Error {}

export interface RelayServerRegistryInfo {
  baseRelayFee: IntString
  pctRelayFee: number
  url: string
}

class AmountRequired {
  currentValue = toBN(0)
  requiredValue = toBN(0)

  constructor (requiredValue: BN) {
    this.requiredValue = requiredValue
  }

  get isSatisfied (): boolean {
    return this.currentValue.gte(this.requiredValue)
  }

  get description (): string {
    return `actual: ${this.currentValue.toString()} required: ${this.requiredValue.toString()}`
  }
}

const mintxgascost = defaultEnvironment.mintxgascost

// TODO: I am not a fan of this approach, yet server has to behave differently
export interface PastEventsHandled {
  transactionHashes: PrefixedHexString[]
  unregistered: boolean
}

function isRegistrationValid (registerEvent: EventData | undefined, config: ServerConfigParams, managerAddress: Address): boolean {
  return registerEvent != null &&
    isSameAddress(registerEvent.returnValues.relayManager, managerAddress) &&
    registerEvent.returnValues.baseRelayFee.toString() === config.baseRelayFee.toString() &&
    registerEvent.returnValues.pctRelayFee.toString() === config.pctRelayFee.toString() &&
    registerEvent.returnValues.relayUrl.toString() === config.url.toString()
}

export class RegistrationManager {
  balanceRequired: AmountRequired
  stakeRequired: AmountRequired
  isHubAuthorized = false
  isStakeLocked = false

  hubAddress: Address

  managerAddress: Address
  workerAddress: Address

  eventEmitter: EventEmitter

  contractInteractor: ContractInteractor
  ownerAddress?: Address
  transactionManager: TransactionManager
  config: ServerConfigParams

  lastMinedRegisterTransaction?: EventData
  lastWorkerAddedTransaction?: EventData
  private delayedEvents: Array<{ block: number, eventData: EventData }> = []

  constructor (
    contractInteractor: ContractInteractor,
    transactionManager: TransactionManager,
    eventEmitter: EventEmitter,
    config: ServerConfigParams,
    // exposed from key manager?
    managerAddress: Address,
    workerAddress: Address
  ) {
    this.balanceRequired = new AmountRequired(toBN(config.managerMinBalance))
    this.stakeRequired = new AmountRequired(toBN(config.managerMinStake))

    this.contractInteractor = contractInteractor
    this.hubAddress = config.relayHubAddress
    this.managerAddress = managerAddress
    this.workerAddress = workerAddress
    this.eventEmitter = eventEmitter
    this.transactionManager = transactionManager
    this.config = config
  }

  async handlePastEvents (hubEventsSinceLastScan: EventData[], lastScannedBlock: number, currentBlock: number, forceRegistration: boolean): Promise<PastEventsHandled> {
    const topics = [address2topic(this.managerAddress)]
    const options = {
      fromBlock: lastScannedBlock + 1,
      toBlock: 'latest'
    }
    const eventNames = [HubAuthorized, StakeAdded, HubUnauthorized, StakeUnlocked, StakeWithdrawn]
    const decodedEvents = await this.contractInteractor.getPastEventsForStakeManager(eventNames, topics, options)
    log.trace('logs?', decodedEvents)
    log.trace('options? ', options)
    let unregistered = false
    let transactionHashes: PrefixedHexString[] = []
    // TODO: what about 'penalize' events? should send balance to owner, I assume
    // TODO TODO TODO 'StakeAdded' is not the event you want to cat upon if there was no 'HubAuthorized' event
    for (const eventData of decodedEvents) {
      switch (eventData.event) {
        case 'HubAuthorized':
          await this._handleHubAuthorizedEvent(eventData)
          break
        case 'StakeAdded':
          await this._handleStakedEvent()
          break
        case 'HubUnauthorized':
          this.delayedEvents.push({ block: eventData.returnValues.removalBlock.toString(), eventData })
          unregistered = true
<<<<<<< HEAD
          break
        case 'StakeUnlocked':
          unregistered = true
          break
        case 'StakeWithdrawn':
          receipts = receipts.concat(await this._handleStakeWithdrawnEvent(eventData, currentBlock))
          unregistered = true
          break
      }
    }

    // handle HubUnauthorized only after the due time

    for (const eventData of this._extractDuePendingEvents(currentBlock)) {
      switch (eventData.event) {
        case 'HubUnauthorized':
          receipts = receipts.concat(await this._handleHubUnauthorizedEvent(eventData, currentBlock))
=======
          transactionHashes = transactionHashes.concat(await this._handleHubUnauthorizedEvent(eventData, currentBlock))
          break
        case 'StakeUnlocked':
          unregistered = true
          transactionHashes = transactionHashes.concat(await this._handleUnstakedEvent(eventData, currentBlock))
>>>>>>> 13f48d3c
          break
      }
    }

    const isRegistrationCorrect = await this._isRegistrationCorrect(hubEventsSinceLastScan)
    if (!isRegistrationCorrect || forceRegistration) {
      transactionHashes = transactionHashes.concat(await this.attemptRegistration(hubEventsSinceLastScan, currentBlock))
    }
    return {
      transactionHashes: transactionHashes,
      unregistered
    }
  }

  _extractDuePendingEvents (currentBlock: number): EventData[] {
    const ret = this.delayedEvents.filter(event => event.block <= currentBlock).map(e => e.eventData)
    this.delayedEvents = [...this.delayedEvents.filter(event => event.block > currentBlock)]
    return ret
  }

  async _isRegistrationCorrect (hubEventsSinceLastScan: EventData[]): Promise<boolean> {
    const lastRegisteredTxSinceLastScan = reduceToLatestTx(hubEventsSinceLastScan.filter((it) => it.event === RelayServerRegistered))
    if (lastRegisteredTxSinceLastScan != null) {
      this.lastMinedRegisterTransaction = lastRegisteredTxSinceLastScan
    }
    if (this.lastMinedRegisterTransaction == null) {
      this.lastMinedRegisterTransaction = await this._queryLatestRegistrationEvent()
    }
    return isRegistrationValid(this.lastMinedRegisterTransaction, this.config, this.managerAddress)
  }

  async _queryLatestRegistrationEvent (): Promise<EventData | undefined> {
    const topics = address2topic(this.managerAddress)
    const relayRegisteredEvents = await this.contractInteractor.getPastEventsForHub([topics],
      {
        fromBlock: 1
      },
      [RelayServerRegistered])
    const registerEvents = relayRegisteredEvents.filter(
      (eventData: EventData) =>
        isRegistrationValid(eventData, this.config, this.managerAddress))
    return reduceToLatestTx(registerEvents)
  }

  _parseEvent (event: { events: any[], name: string, address: string } | null): any {
    if (event?.events === undefined) {
      // eslint-disable-next-line @typescript-eslint/restrict-template-expressions
      return `not event: ${event?.toString()}`
    }
    const args: Record<string, any> = {}
    // event arguments is for some weird reason give as ".events"
    for (const eventArgument of event.events) {
      args[eventArgument.name] = eventArgument.value
    }
    return {
      name: event.name,
      address: event.address,
      args: args
    }
  }

  async _handleHubAuthorizedEvent (dlog: EventData): Promise<void> {
    if (dlog.returnValues.relayHub.toLowerCase() === this.hubAddress.toLowerCase()) {
      this.isHubAuthorized = true
    }
  }

<<<<<<< HEAD
  async _handleHubUnauthorizedEvent (dlog: EventData, currentBlock: number): Promise<TransactionReceipt[]> {
    if (dlog.returnValues.relayHub.toLowerCase() !== this.hubAddress.toLowerCase()) {
      return []
=======
  async _handleHubUnauthorizedEvent (dlog: EventData, currentBlock: number): Promise<PrefixedHexString[]> {
    if (dlog.returnValues.relayHub.toLowerCase() === this.hubAddress.toLowerCase()) {
      this.isHubAuthorized = false
>>>>>>> 13f48d3c
    }
    this.isHubAuthorized = false
    return await this.withdrawAllFunds(false, currentBlock)
  }

  async _handleStakedEvent (): Promise<void> {
    await this.refreshStake()
  }

<<<<<<< HEAD
  async _handleStakeWithdrawnEvent (dlog: EventData, currentBlock: number): Promise<TransactionReceipt[]> {
    console.log('handle StakeWithdrawn event', dlog)
=======
  async _handleUnstakedEvent (dlog: EventData, currentBlock: number): Promise<PrefixedHexString[]> {
    console.log('handle Unstaked event', dlog)
>>>>>>> 13f48d3c
    await this.refreshStake()
    return await this.withdrawAllFunds(true, currentBlock)
  }

  /**
   * @param withdrawManager - whether to send the relay manager's balance to the owner.
   *        Note that more than one relay process could be using the same manager account.
   * @param currentBlock
   */
  async withdrawAllFunds (withdrawManager: boolean, currentBlock: number): Promise<PrefixedHexString[]> {
    let transactionHashes: PrefixedHexString[] = []
    transactionHashes = transactionHashes.concat(await this._sendManagerHubBalanceToOwner(currentBlock))
    transactionHashes = transactionHashes.concat(await this._sendWorkersEthBalancesToOwner(currentBlock))
    if (withdrawManager) {
      transactionHashes = transactionHashes.concat(await this._sendManagerEthBalanceToOwner(currentBlock))
    }

    this.eventEmitter.emit('unstaked')
    return transactionHashes
  }

  async refreshBalance (): Promise<void> {
    this.balanceRequired.currentValue = toBN(await this.contractInteractor.getBalance(this.managerAddress))
  }

  async refreshStake (): Promise<void> {
    const stakeInfo = await this.contractInteractor.getStakeInfo(this.managerAddress)
    const stake = toBN(stakeInfo.stake)
    if (stake.eq(toBN(0))) {
      return
    }

    // a locked stake does not have the 'withdrawBlock' field set
    this.isStakeLocked = stakeInfo.withdrawBlock === '0'
    this.stakeRequired.currentValue = stake

    // first time getting stake, setting owner
    if (this.ownerAddress == null) {
      this.ownerAddress = stakeInfo.owner
      console.log(`Got staked for the first time. Owner: ${this.ownerAddress}. Stake: ${this.stakeRequired.currentValue.toString()}`)
    }
  }

  isRegistrationAllowed (): boolean {
    if (!this.isHubAuthorized || this.stakeRequired.isSatisfied) {
      log.debug(`can't register yet: auth=${this.isHubAuthorized} stake=${this.stakeRequired.currentValue.toString()}`)
      return false
    }
    return true
  }

  async addRelayWorker (currentBlock: number): Promise<PrefixedHexString> {
    // register on chain
    const addRelayWorkerMethod = await this.contractInteractor.getAddRelayWorkersMethod([this.workerAddress])
    const details: SendTransactionDetails = {
      signer: this.managerAddress,
      method: addRelayWorkerMethod,
      destination: this.hubAddress,
      creationBlockNumber: currentBlock
    }
    const { transactionHash } = await this.transactionManager.sendTransaction(details)
    return transactionHash
  }

  // TODO: extract worker registration sub-flow
  async attemptRegistration (hubEventsSinceLastScan: EventData[], currentBlock: number): Promise<PrefixedHexString[]> {
    const allPrerequisitesOk =
      this.isHubAuthorized &&
      this.isStakeLocked &&
      this.stakeRequired.isSatisfied &&
      this.balanceRequired.isSatisfied
    if (!allPrerequisitesOk) {
      return []
    }

    let transactions: PrefixedHexString[] = []
    // add worker only if not already added
    const workersAdded = await this._areWorkersAdded(hubEventsSinceLastScan)
    if (!workersAdded) {
      transactions = transactions.concat(await this.addRelayWorker(currentBlock))
    }
    const registerMethod = await this.contractInteractor.getRegisterRelayMethod(this.config.baseRelayFee, this.config.pctRelayFee, this.config.url)
    const details: SendTransactionDetails = {
      signer: this.managerAddress,
      method: registerMethod,
      destination: this.hubAddress,
      creationBlockNumber: currentBlock
    }
    const { transactionHash } = await this.transactionManager.sendTransaction(details)
    transactions = transactions.concat(transactionHash)
    log.debug(`Relay ${this.managerAddress} registered on hub ${this.hubAddress}. `)
    return transactions
  }

  async _sendManagerEthBalanceToOwner (currentBlock: number): Promise<PrefixedHexString[]> {
    const gasPrice = await this.contractInteractor.getGasPrice()
    const transactionHashes: PrefixedHexString[] = []
    const gasLimit = mintxgascost
    const txCost = toBN(gasLimit).mul(toBN(gasPrice))

    const managerBalance = toBN(await this.contractInteractor.getBalance(this.managerAddress))
    // sending manager eth balance to owner
    if (managerBalance.gte(txCost)) {
      console.log(`Sending manager eth balance ${managerBalance.toString()} to owner`)
      const details: SendTransactionDetails = {
        signer: this.managerAddress,
        destination: this.ownerAddress as string,
        gasLimit: gasLimit.toString(),
        gasPrice,
        value: toHex(managerBalance.sub(txCost)),
        creationBlockNumber: currentBlock
      }
      const { transactionHash } = await this.transactionManager.sendTransaction(details)
      transactionHashes.push(transactionHash)
    } else {
      console.log(`manager balance too low: ${managerBalance.toString()}, tx cost: ${gasLimit * parseInt(gasPrice)}`)
    }
    return transactionHashes
  }

  async _sendWorkersEthBalancesToOwner (currentBlock: number): Promise<PrefixedHexString[]> {
    // sending workers' balance to owner (currently one worker, todo: extend to multiple)
    const transactionHashes: PrefixedHexString[] = []
    const gasPrice = await this.contractInteractor.getGasPrice()
    const gasLimit = mintxgascost
    const txCost = toBN(gasLimit * parseInt(gasPrice))
    const workerBalance = toBN(await this.contractInteractor.getBalance(this.workerAddress))
    if (workerBalance.gte(txCost)) {
      console.log(`Sending workers' eth balance ${workerBalance.toString()} to owner`)
      const details = {
        signer: this.workerAddress,
        destination: this.ownerAddress as string,
        gasLimit: gasLimit.toString(),
        gasPrice,
        value: toHex(workerBalance.sub(txCost)),
        creationBlockNumber: currentBlock
      }
      const { transactionHash } = await this.transactionManager.sendTransaction(details)
      transactionHashes.push(transactionHash)
    } else {
      console.log(`balance too low: ${workerBalance.toString()}, tx cost: ${gasLimit * parseInt(gasPrice)}`)
    }
    return transactionHashes
  }

  async _sendManagerHubBalanceToOwner (currentBlock: number): Promise<PrefixedHexString[]> {
    if (this.ownerAddress == null) {
      throw new Error('Owner address not initialized')
    }
    const transactionHashes: PrefixedHexString[] = []
    const gasPrice = await this.contractInteractor.getGasPrice()
    const managerHubBalance = await this.contractInteractor.hubBalanceOf(this.managerAddress)
    const { gasCost, method } = await this.contractInteractor.withdrawHubBalanceEstimateGas(managerHubBalance, this.ownerAddress, this.managerAddress, gasPrice)
    if (managerHubBalance.gte(gasCost)) {
      console.log(`Sending manager hub balance ${managerHubBalance.toString()} to owner`)
      const details: SendTransactionDetails = {
        signer: this.managerAddress,
        destination: this.hubAddress,
        creationBlockNumber: currentBlock,
        method
      }
      const { transactionHash } = await this.transactionManager.sendTransaction(details)
      transactionHashes.push(transactionHash)
    } else {
      console.log(`manager hub balance too low: ${managerHubBalance.toString()}, tx cost: ${gasCost.toString()}`)
    }
    return transactionHashes
  }

  async _areWorkersAdded (hubEventsSinceLastScan: EventData[]): Promise<boolean> {
    const lastWorkerAddedSinceLastScan = reduceToLatestTx(hubEventsSinceLastScan.filter((it) => it.event === RelayWorkersAdded))
    if (lastWorkerAddedSinceLastScan != null) {
      this.lastWorkerAddedTransaction = lastWorkerAddedSinceLastScan
    }
    if (this.lastWorkerAddedTransaction == null) {
      this.lastWorkerAddedTransaction = await this._queryLatestWorkerAddedEvent()
    }
    return this._isWorkerValid()
  }

  async _queryLatestWorkerAddedEvent (): Promise<EventData | undefined> {
    const workersAddedEvents = await this.contractInteractor.getPastEventsForHub([address2topic(this.managerAddress)],
      {
        fromBlock: 1
      },
      [RelayWorkersAdded])
    return reduceToLatestTx(workersAddedEvents)
  }

  _isWorkerValid (): boolean {
    // eslint-disable-next-line @typescript-eslint/prefer-optional-chain
    return this.lastWorkerAddedTransaction != null && this.lastWorkerAddedTransaction.returnValues.newRelayWorkers
      .map((a: string) => a.toLowerCase()).includes(this.workerAddress.toLowerCase())
  }

  async assertManagerBalance (): Promise<void> {
    await this.refreshBalance()

    if (!this.balanceRequired.isSatisfied) {
      throw new StateError(
        `Balance too low - ${this.balanceRequired.description}`)
    }
  }

  // TODO: !!! !!! this is the original reason for this refactoring. It is not reasonable to throw exceptions to expose not registered state.
  async assertRegistered (): Promise<void> {
    if (!this.stakeRequired.isSatisfied) {
      throw new StateError(`Stake too low - ${this.stakeRequired.description}`)
    }

    // TODO: this check is new and is not covered by tests
    if (!this.isStakeLocked) {
      throw new StateError('Stake not locked')
    }

    if (!this.isHubAuthorized) {
      throw new StateError('Hub not authorized.')
    }
    const isRegistrationCorrect = await this._isRegistrationCorrect([])
    if (!isRegistrationCorrect) {
      throw new StateError('Not registered yet.')
    }
  }
}<|MERGE_RESOLUTION|>--- conflicted
+++ resolved
@@ -129,13 +129,12 @@
         case 'HubUnauthorized':
           this.delayedEvents.push({ block: eventData.returnValues.removalBlock.toString(), eventData })
           unregistered = true
-<<<<<<< HEAD
           break
         case 'StakeUnlocked':
           unregistered = true
           break
         case 'StakeWithdrawn':
-          receipts = receipts.concat(await this._handleStakeWithdrawnEvent(eventData, currentBlock))
+          transactionHashes = transactionHashes.concat(await this._handleStakeWithdrawnEvent(eventData, currentBlock))
           unregistered = true
           break
       }
@@ -146,18 +145,10 @@
     for (const eventData of this._extractDuePendingEvents(currentBlock)) {
       switch (eventData.event) {
         case 'HubUnauthorized':
-          receipts = receipts.concat(await this._handleHubUnauthorizedEvent(eventData, currentBlock))
-=======
           transactionHashes = transactionHashes.concat(await this._handleHubUnauthorizedEvent(eventData, currentBlock))
           break
-        case 'StakeUnlocked':
-          unregistered = true
-          transactionHashes = transactionHashes.concat(await this._handleUnstakedEvent(eventData, currentBlock))
->>>>>>> 13f48d3c
-          break
       }
     }
-
     const isRegistrationCorrect = await this._isRegistrationCorrect(hubEventsSinceLastScan)
     if (!isRegistrationCorrect || forceRegistration) {
       transactionHashes = transactionHashes.concat(await this.attemptRegistration(hubEventsSinceLastScan, currentBlock))
@@ -221,15 +212,9 @@
     }
   }
 
-<<<<<<< HEAD
-  async _handleHubUnauthorizedEvent (dlog: EventData, currentBlock: number): Promise<TransactionReceipt[]> {
+  async _handleHubUnauthorizedEvent (dlog: EventData, currentBlock: number): Promise<PrefixedHexString[]> {
     if (dlog.returnValues.relayHub.toLowerCase() !== this.hubAddress.toLowerCase()) {
       return []
-=======
-  async _handleHubUnauthorizedEvent (dlog: EventData, currentBlock: number): Promise<PrefixedHexString[]> {
-    if (dlog.returnValues.relayHub.toLowerCase() === this.hubAddress.toLowerCase()) {
-      this.isHubAuthorized = false
->>>>>>> 13f48d3c
     }
     this.isHubAuthorized = false
     return await this.withdrawAllFunds(false, currentBlock)
@@ -239,13 +224,8 @@
     await this.refreshStake()
   }
 
-<<<<<<< HEAD
-  async _handleStakeWithdrawnEvent (dlog: EventData, currentBlock: number): Promise<TransactionReceipt[]> {
+  async _handleStakeWithdrawnEvent (dlog: EventData, currentBlock: number): Promise<PrefixedHexString[]> {
     console.log('handle StakeWithdrawn event', dlog)
-=======
-  async _handleUnstakedEvent (dlog: EventData, currentBlock: number): Promise<PrefixedHexString[]> {
-    console.log('handle Unstaked event', dlog)
->>>>>>> 13f48d3c
     await this.refreshStake()
     return await this.withdrawAllFunds(true, currentBlock)
   }
