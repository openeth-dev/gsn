--- conflicted
+++ resolved
@@ -9,17 +9,8 @@
 const getDataToSign = require('../common/EIP712/Eip712Helper')
 const RelayRequest = require('../common/EIP712/RelayRequest')
 const utils = require('../common/utils')
-<<<<<<< HEAD
-const Environments = require('../relayclient/Environments')
-const gtxdatanonzero = Environments.defEnv.gtxdatanonzero
-=======
-/*
-cannot read TS module if executed by node. Use ts-node to run or, better, fix.
-const Environments = require('../relayclient/types/Environments').environments
-const gtxdatanonzero = Environments.constantinople.gtxdatanonzero
- */
-const gtxdatanonzero = 68
->>>>>>> 1c400f35
+// const Environments = require('../relayclient/types/Environments')
+const gtxdatanonzero = 16 // Environments.defaultEnvironment.gtxdatanonzero
 const StoredTx = require('./TxStoreManager').StoredTx
 const Mutex = require('async-mutex').Mutex
 
@@ -180,7 +171,7 @@
       relayRequest
     })
     const method = this.relayHubContract.methods.relayCall(signedData.message, signature, approvalData)
-    const calldataSize = method.encodeABI().length/2
+    const calldataSize = method.encodeABI().length / 2
     debug('calldatasize', calldataSize)
     let gasLimits
     try {
@@ -233,7 +224,7 @@
     if (paymasterBalance < maxCharge) {
       throw new Error(`paymaster balance too low: ${paymasterBalance}, maxCharge: ${maxCharge}`)
     }
-    console.log(`Estimated max charge of relayed tx: ${maxCharge}, GasLimit of relayed tx: ${maxPossibleGas}`)
+    debug(`Estimated max charge of relayed tx: ${maxCharge}, GasLimit of relayed tx: ${maxPossibleGas}`)
     const { signedTx } = await this._sendTransaction(
       {
         method,
