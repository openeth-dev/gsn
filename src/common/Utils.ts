import BN from 'bn.js'
import abi from 'web3-eth-abi'
import ethUtils, { bufferToInt, stripZeros, toBuffer } from 'ethereumjs-util'
import web3Utils, { toWei } from 'web3-utils'
import { EventData } from 'web3-eth-contract'
import { JsonRpcResponse } from 'web3-core-helpers'
import { PrefixedHexString, Transaction } from 'ethereumjs-tx'

import { Address } from '../relayclient/types/Aliases'
import { ServerConfigParams } from '../relayserver/ServerConfigParams'

import TypedRequestData from './EIP712/TypedRequestData'
import chalk from 'chalk'
import { encode } from 'rlp'

export function removeHexPrefix (hex: string): string {
  if (hex == null || typeof hex.replace !== 'function') {
    throw new Error('Cannot remove hex prefix')
  }
  return hex.replace(/^0x/, '')
}

const zeroPad = '0000000000000000000000000000000000000000000000000000000000000000'

export function padTo64 (hex: string): string {
  if (hex.length < 64) {
    hex = (zeroPad + hex).slice(-64)
  }
  return hex
}

export function event2topic (contract: any, names: any): any {
  // for testing: don't crash on mockup..
  // eslint-disable-next-line @typescript-eslint/strict-boolean-expressions
  if (!contract.options || !contract.options.jsonInterface) { return names }
  if (typeof names === 'string') {
    return event2topic(contract, [names])[0]
  }
  return contract.options.jsonInterface
    .filter((e: any) => names.includes(e.name))
    // @ts-ignore
    .map(abi.encodeEventSignature)
}

export function addresses2topics (addresses: string[]): string[] {
  return addresses.map(address2topic)
}

export function address2topic (address: string): string {
  return '0x' + '0'.repeat(24) + address.toLowerCase().slice(2)
}

// extract revert reason from a revert bytes array.
export function decodeRevertReason (revertBytes: PrefixedHexString, throwOnError = false): string | null {
  if (revertBytes == null) { return null }
  if (!revertBytes.startsWith('0x08c379a0')) {
    if (throwOnError) {
      throw new Error('invalid revert bytes: ' + revertBytes)
    }
    return revertBytes
  }
  // @ts-ignore
  return abi.decodeParameter('string', '0x' + revertBytes.slice(10)) as any
}

export async function getEip712Signature (
  web3: Web3,
  typedRequestData: TypedRequestData,
  methodSuffix = '',
  jsonStringifyRequest = false
): Promise<PrefixedHexString> {
  const senderAddress = typedRequestData.message.from
  let dataToSign: TypedRequestData | string
  if (jsonStringifyRequest) {
    dataToSign = JSON.stringify(typedRequestData)
  } else {
    dataToSign = typedRequestData
  }
  return await new Promise((resolve, reject) => {
    let method
    // @ts-ignore (the entire web3 typing is fucked up)
    if (typeof web3.currentProvider.sendAsync === 'function') {
      // @ts-ignore
      method = web3.currentProvider.sendAsync
    } else {
      // @ts-ignore
      method = web3.currentProvider.send
    }
    method.bind(web3.currentProvider)({
      method: 'eth_signTypedData' + methodSuffix,
      params: [senderAddress, dataToSign],
      from: senderAddress,
      id: Date.now()
    }, (error: Error | string | null, result?: JsonRpcResponse) => {
      if (result?.error != null) {
        error = result.error
      }
      if (error != null || result == null) {
        reject((error as any).message ?? error)
      } else {
        resolve(result.result)
      }
    })
  })
}

/**
 * @returns maximum possible gas consumption by this relayed call
 */
export function calculateTransactionMaxPossibleGas (
  {
    gasLimits,
    hubOverhead,
    relayCallGasLimit
  }: TransactionGasComponents): number {
  return hubOverhead +
    parseInt(relayCallGasLimit) +
    parseInt(gasLimits.preRelayedCallGasLimit) +
    parseInt(gasLimits.postRelayedCallGasLimit)
}

export function getEcRecoverMeta (message: PrefixedHexString, signature: string | Signature): PrefixedHexString {
  if (typeof signature === 'string') {
    const r = parseHexString(signature.substr(2, 65))
    const s = parseHexString(signature.substr(66, 65))
    const v = parseHexString(signature.substr(130, 2))

    signature = {
      v: v,
      r: r,
      s: s
    }
  }
  const msg = Buffer.concat([Buffer.from('\x19Ethereum Signed Message:\n32'), Buffer.from(removeHexPrefix(message), 'hex')])
  const signed = web3Utils.sha3('0x' + msg.toString('hex'))
  if (signed == null) {
    throw new Error('web3Utils.sha3 failed somehow')
  }
  const bufSigned = Buffer.from(removeHexPrefix(signed), 'hex')
  const recoveredPubKey = ethUtils.ecrecover(bufSigned, signature.v[0], Buffer.from(signature.r), Buffer.from(signature.s))
  return ethUtils.bufferToHex(ethUtils.pubToAddress(recoveredPubKey))
}

export function parseHexString (str: string): number[] {
  const result = []
  while (str.length >= 2) {
    result.push(parseInt(str.substring(0, 2), 16))

    str = str.substring(2, str.length)
  }

  return result
}

export function isSameAddress (address1: Address, address2: Address): boolean {
  return address1.toLowerCase() === address2.toLowerCase()
}

export async function sleep (ms: number): Promise<void> {
  return await new Promise(resolve => setTimeout(resolve, ms))
}

export function ether (n: string): BN {
  return new BN(toWei(n, 'ether'))
}

export function randomInRange (min: number, max: number): number {
  return Math.floor(Math.random() * (max - min) + min)
}

export function isSecondEventLater (a: EventData, b: EventData): boolean {
  if (a.blockNumber === b.blockNumber) {
    return b.transactionIndex > a.transactionIndex
  }
  return b.blockNumber > a.blockNumber
}

export function getLatestEventData (events: EventData[]): EventData | undefined {
  if (events.length === 0) {
    return
  }
  const eventDataSorted = events.sort(
    (a: EventData, b: EventData) => {
      if (a.blockNumber === b.blockNumber) {
        return b.transactionIndex - a.transactionIndex
      }
      return b.blockNumber - a.blockNumber
    })
  return eventDataSorted[0]
}

export function isRegistrationValid (registerEvent: EventData | undefined, config: ServerConfigParams, managerAddress: Address): boolean {
  return registerEvent != null &&
    isSameAddress(registerEvent.returnValues.relayManager, managerAddress) &&
    registerEvent.returnValues.baseRelayFee.toString() === config.baseRelayFee.toString() &&
    registerEvent.returnValues.pctRelayFee.toString() === config.pctRelayFee.toString() &&
    registerEvent.returnValues.relayUrl.toString() === config.url.toString()
}

/**
 * @param gasLimits
 * @param hubOverhead
 * @param relayCallGasLimit
 * @param calldataSize
 * @param gtxdatanonzero
 */
interface TransactionGasComponents {
  gasLimits: PaymasterGasLimits
  hubOverhead: number
  relayCallGasLimit: string
}

export interface PaymasterGasLimits {
  acceptanceBudget: string
  preRelayedCallGasLimit: string
  postRelayedCallGasLimit: string
}

interface Signature {
  v: number[]
  r: number[]
  s: number[]
}

export function boolString (bool: boolean): string {
  return bool ? chalk.green('good'.padEnd(14)) : chalk.red('wrong'.padEnd(14))
}

export function getDataAndSignature (tx: Transaction, chainId: number): { data: string, signature: string } {
  const input = [tx.nonce, tx.gasPrice, tx.gasLimit, tx.to, tx.value, tx.data]
  input.push(
    toBuffer(chainId),
    stripZeros(toBuffer(0)),
    stripZeros(toBuffer(0))
  )
<<<<<<< HEAD
  let v = bufferToInt(tx.v)
  if (v > 28) {
    v -= chainId * 2 + 8
  }
  const data = `0x${encode(input).toString('hex')}`
  const signature = `0x${'00'.repeat(32 - tx.r.length) + tx.r.toString('hex')}${'00'.repeat(
    32 - tx.s.length) + tx.s.toString('hex')}${v.toString(16)}`
=======
  let vInt = bufferToInt(tx.v)
  if (vInt > 28) {
    vInt -= chainId * 2 + 8
  }
  const data = `0x${encode(input).toString('hex')}`
  const r = tx.r.toString('hex').padStart(64, '0')
  const s = tx.s.toString('hex').padStart(64, '0')
  const v = vInt.toString(16).padStart(2, '0')
  const signature = `0x${r}${s}${v}`
>>>>>>> 9dd459a8
  return {
    data,
    signature
  }
}<|MERGE_RESOLUTION|>--- conflicted
+++ resolved
@@ -233,15 +233,6 @@
     stripZeros(toBuffer(0)),
     stripZeros(toBuffer(0))
   )
-<<<<<<< HEAD
-  let v = bufferToInt(tx.v)
-  if (v > 28) {
-    v -= chainId * 2 + 8
-  }
-  const data = `0x${encode(input).toString('hex')}`
-  const signature = `0x${'00'.repeat(32 - tx.r.length) + tx.r.toString('hex')}${'00'.repeat(
-    32 - tx.s.length) + tx.s.toString('hex')}${v.toString(16)}`
-=======
   let vInt = bufferToInt(tx.v)
   if (vInt > 28) {
     vInt -= chainId * 2 + 8
@@ -251,7 +242,6 @@
   const s = tx.s.toString('hex').padStart(64, '0')
   const v = vInt.toString(16).padStart(2, '0')
   const signature = `0x${r}${s}${v}`
->>>>>>> 9dd459a8
   return {
     data,
     signature
