const EventEmitter = require('events')
const Web3 = require('web3')
const abiDecoder = require('abi-decoder')
const { Transaction } = require('ethereumjs-tx')
const ethUtils = require('ethereumjs-util')
<<<<<<< HEAD
const RelayHubABI = require('../relayclient/interfaces/IRelayHub')
const PayMasterABI = require('../relayclient/interfaces/IPaymaster')
const StakeManagerABI = require('../relayclient/interfaces/IStakeManager')
const getDataToSign = require('../relayclient/EIP712/Eip712Helper')
const RelayRequest = require('../relayclient/EIP712/RelayRequest')
const utils = require('../relayclient/utils')
=======
const RelayHubABI = require('../common/interfaces/IRelayHub')
const PayMasterABI = require('../common/interfaces/IPaymaster')
const getDataToSign = require('../common/EIP712/Eip712Helper')
const RelayRequest = require('../common/EIP712/RelayRequest')
const utils = require('../common/utils')
>>>>>>> a0cf5b62
const Environments = require('../relayclient/Environments')
const gtxdatanonzero = Environments.constantinople.gtxdatanonzero
const StoredTx = require('./TxStoreManager').StoredTx

abiDecoder.addABI(RelayHubABI)
abiDecoder.addABI(PayMasterABI)
abiDecoder.addABI(StakeManagerABI)

const VERSION = '0.0.1' // eslint-disable-line no-unused-vars
const minimumRelayBalance = 1e17 // 0.1 eth
const confirmationsNeeded = 12
const pendingTransactionTimeout = 5 * 60 * 1000 // 5 minutes in milliseconds
const maxGasPrice = 100e9
const GAS_RESERVE = 100000
const retryGasPriceFactor = 1.2
const DEBUG = false
const SPAM = false

function debug () {
  if (DEBUG) console.log(...arguments)
}

function spam () {
  if (SPAM) debug(...arguments)
}

class RelayServer extends EventEmitter {
  constructor (
    {
      txStoreManager,
      keyManager,
      owner,
      hubAddress,
      stakeManagerAddress,
      url,
      baseRelayFee,
      pctRelayFee,
      gasPriceFactor,
      ethereumNodeUrl,
      web3provider,
      devMode
    }) {
    super()
    if (url === undefined) {
      url = 'http://localhost:8090'
    }
    Object.assign(this,
      {
        txStoreManager,
        keyManager,
        owner,
        hubAddress,
        stakeManagerAddress,
        url,
        baseRelayFee,
        pctRelayFee,
        gasPriceFactor,
        ethereumNodeUrl,
        web3provider,
        devMode
      })
    this.web3 = new Web3(web3provider)
    this.address = keyManager.address()
    this.stakeManagerContract = new this.web3.eth.Contract(StakeManagerABI, stakeManagerAddress)
    this.relayHubContract = new this.web3.eth.Contract(RelayHubABI, hubAddress)
    this.paymasterContract = new this.web3.eth.Contract(PayMasterABI)
    const stakeManagerTopics = [Object.keys(this.stakeManagerContract.events).filter(x => (x.includes('0x')))]
    this.topics = stakeManagerTopics.concat([['0x' + '0'.repeat(24) + this.address.slice(2)]])
    this.lastScannedBlock = 0
    this.ready = false
    this.removed = false
    this.nonce = 0
    debug('gasPriceFactor', gasPriceFactor)
  }

  getMinGasPrice () {
    return this.gasPrice
  }

  isReady () {
    return this.ready && !this.removed
  }

  async createRelayTransaction (
    {
      encodedFunction,
      approvalData,
      signature,
      from,
      to,
      paymaster,
      gasPrice,
      gasLimit,
      senderNonce,
      relayMaxNonce,
      baseRelayFee,
      pctRelayFee,
      relayHubAddress
    }) {
    debug('dump request params', arguments[0])
    if (!encodedFunction) {
      throw new Error(`invalid encodedFunction given: ${encodedFunction}`)
    }
    if (!approvalData) {
      throw new Error(`invalid approvalData given: ${approvalData}`)
    }
    if (!signature) {
      throw new Error(`invalid signature given: ${signature}`)
    }
    // Check that the relayhub is the correct one
    if (relayHubAddress !== this.relayHubContract.options.address) {
      throw new Error(
        `Wrong hub address.\nRelay server's hub address: ${this.relayHubContract.options.address}, request's hub address: ${relayHubAddress}\n`)
    }

    // Check that the fee is acceptable
    if (isNaN(parseInt(pctRelayFee)) || parseInt(pctRelayFee) < this.pctRelayFee) {
      throw new Error(`Unacceptable pctRelayFee: ${pctRelayFee} relayServer's pctRelayFee: ${this.pctRelayFee}`)
    }
    if (isNaN(parseInt(baseRelayFee)) || parseInt(baseRelayFee) < this.baseRelayFee) {
      throw new Error(`Unacceptable baseRelayFee: ${baseRelayFee} relayServer's baseRelayFee: ${this.baseRelayFee}`)
    }

    // Check that the gasPrice is initialized & acceptable
    if (!this.gasPrice) {
      throw new Error('gasPrice not initialized')
    }
    if (this.gasPrice > gasPrice) {
      throw new Error(`Unacceptable gasPrice: relayServer's gasPrice:${this.gasPrice} request's gasPrice: ${gasPrice}`)
    }

    // Check that max nonce is valid
    const nonce = await this._pollNonce()
    if (nonce > relayMaxNonce) {
      throw new Error(`Unacceptable relayMaxNonce: ${relayMaxNonce}. current nonce: ${nonce}`)
    }

    // Check canRelay view function to see if we'll get paid for relaying this tx
    const relayRequest = new RelayRequest({
      senderAddress: from,
      senderNonce: senderNonce.toString(),
      target: to,
      encodedFunction,
      baseRelayFee: baseRelayFee.toString(),
      pctRelayFee: pctRelayFee.toString(),
      gasPrice: gasPrice.toString(),
      gasLimit: gasLimit.toString(),
      paymaster: paymaster,
      relayWorker: this.address
    })
    // TODO: should not use signedData at all. only the relayRequest.
    const signedData = getDataToSign({
      chainId: this.chainId,
      verifier: relayHubAddress,
      relayRequest
    })

    const relayCallExtraBytes = 32 * 8 // there are 8 parameters in RelayRequest now
    const calldataSize =
      (encodedFunction ? encodedFunction.length : 1) +
      signature.length +
      approvalData.length +
      relayCallExtraBytes
    debug('encodedFunction', encodedFunction, encodedFunction.length)
    debug('signature', signature, signature.length)
    debug('approvalData', approvalData, approvalData.length)

    let gasLimits
    try {
      this.paymasterContract.options.address = paymaster
      gasLimits = await this.paymasterContract.methods.getGasLimits().call()
    } catch (e) {
      if (
        e.message.includes(
          'Returned values aren\'t valid, did it run Out of Gas? You might also see this error if you are not using the correct ABI for the contract you are retrieving data from, requesting data from a block number that does not exist, or querying a node which is not fully synced.'
        )
      ) {
        throw new Error(`non-existent or incompatible paymaster contract: ${paymaster}`)
      }
      throw new Error(`unknown paymaster error: ${e.message}`)
    }

    const hubOverhead = parseInt(await this.relayHubContract.methods.getHubOverhead().call())
    const maxPossibleGas = utils.calculateTransactionMaxPossibleGas({
      gasLimits,
      hubOverhead,
      relayCallGasLimit: parseInt(gasLimit),
      calldataSize,
      gtxdatanonzero: gtxdatanonzero
    })

    let canRelayRet = await this.relayHubContract.methods.canRelay(
      signedData.message,
      maxPossibleGas,
      gasLimits.acceptRelayedCallGasLimit,
      signature,
      approvalData).call()
    debug('canRelayRet', canRelayRet)
    if (!canRelayRet) {
      canRelayRet = {}
    }
    if (!canRelayRet.success) {
      throw new Error('canRelay failed in server: ' + canRelayRet.returnValue)
    }
    // Send relayed transaction
    const method = this.relayHubContract.methods.relayCall(signedData.message, signature, approvalData)
    const requiredGas = maxPossibleGas + GAS_RESERVE
    debug('maxPossibleGas is', typeof maxPossibleGas, maxPossibleGas)
    debug('requiredGas is', typeof requiredGas, requiredGas)
    const maxCharge = parseInt(
      await this.relayHubContract.methods.calculateCharge(requiredGas, {
        gasPrice,
        pctRelayFee,
        baseRelayFee,
        gasLimit: 0
      }).call())
    const paymasterBalance = parseInt(await this.relayHubContract.methods.balanceOf(paymaster).call())
    if (paymasterBalance < maxCharge) {
      throw new Error(`paymaster balance too low: ${paymasterBalance}, maxCharge: ${maxCharge}`)
    }
    console.log(`Estimated max charge of relayed tx: ${maxCharge}, GasLimit of relayed tx: ${requiredGas}`)
    const { signedTx } = await this._sendTransaction(
      {
        method,
        destination: relayHubAddress,
        gasLimit: requiredGas,
        gasPrice
      })
    return signedTx
  }

  start () {
    console.log('Subscribing to new blocks')
    this.subscription = this.web3.eth.subscribe('newBlockHeaders', function (error, result) {
      if (error) {
        console.error(error)
      }
    }).on('data', this._workerSemaphore.bind(this)).on('error', console.error)
  }

  stop () {
    this.subscription.unsubscribe(function (error, success) {
      if (success) {
        console.log('Successfully unsubscribed!')
      } else if (error) {
        throw error
      }
    })
  }

  _workerSemaphore (blockHeader) {
    if (this._workerSemaphoreOn) {
      console.log('Different worker is not finished yet')
      return
    }
    this._workerSemaphoreOn = true
    this._worker(blockHeader)
      .then(() => {
        this._workerSemaphoreOn = false
      })
      .catch(() => {
        this._workerSemaphoreOn = false
      })
  }

  async _worker (blockHeader) {
    try {
      if (!this.chainId) {
        this.chainId = await this.web3.eth.getChainId()
      }
      if (!this.chainId) {
        this.ready = false
        throw new Error('Could not get chainId from node')
      }
      if (!this.networkId) {
        this.networkId = await this.web3.eth.net.getId()
      }
      if (!this.networkId) {
        this.ready = false
        throw new Error('Could not get networkId from node')
      }
      if (this.devMode && (this.chainId < 1000 || this.networkId < 1000)) {
        console.log('Don\'t use real network\'s chainId & networkId while in devMode.')
        process.exit(-1)
      }
      const gasPriceString = await this.web3.eth.getGasPrice()
      this.gasPrice = Math.floor(parseInt(gasPriceString) * this.gasPriceFactor)
      if (!this.gasPrice) {
        this.ready = false
        throw new Error('Could not get gasPrice from node')
      }
      await this.refreshBalance()
      if (!this.balance || this.balance < minimumRelayBalance) {
        this.ready = false
        throw new Error(
          `Server's balance too low ( ${this.balance}, required ${minimumRelayBalance}). Waiting for funding...`)
      }
      const options = {
        fromBlock: this.lastScannedBlock + 1,
        toBlock: 'latest',
        address: this.stakeManagerContract.options.address,
        topics: this.topics
      }
      const logs = await this.web3.eth.getPastLogs(options)
      spam('logs?', logs)
      spam('options? ', options)
      const decodedLogs = abiDecoder.decodeLogs(logs).map(this._parseEvent)
      let receipt
      // TODO: what about 'penalize' events? should send balance to owner, I assume
      // TODO TODO TODO 'StakeAdded' is not the event you want to cat upon if there was no 'HubAuthorized' event
      for (const dlog of decodedLogs) {
        switch (dlog.name) {
          case 'StakeAdded':
            receipt = await this._handleStakedEvent(dlog)
            break
          // There is no such event now
          // case 'RelayRemoved':
          //   await this._handleRelayRemovedEvent(dlog)
          //   break
          case 'StakeUnlocked':
            receipt = await this._handleUnstakedEvent(dlog)
            break
        }
      }
      if (!(await this.refreshStake())) {
        this.ready = false
        throw new Error('Waiting for stake...')
      }
      // todo check if registered!!
      // TODO: now even more todo then before. This is a hotfix.
      if (!this.isAddressAdded) {
        this.ready = false
        throw new Error('Not registered yet...')
      }
      this.lastScannedBlock = parseInt(blockHeader.number)
      console.log('READY!')
      this.ready = true
      await this._resendUnconfirmedTransactions(blockHeader)
      return receipt
    } catch (e) {
      this.emit('error', e)
      console.error('error in worker:', e.message)
    }
  }

  async refreshBalance () {
    this.balance = parseInt(await this.web3.eth.getBalance(this.address))
    return this.balance
  }

<<<<<<< HEAD
  async getStake () {
    const stakeInfo = await this.stakeManagerContract.methods.getStakeInfo(this.address).call()
    this.stake = parseInt(stakeInfo.stake)
=======
  async refreshStake () {
    const relayInfo = await this.relayHubContract.methods.getRelay(this.address).call()
    this.stake = parseInt(relayInfo.totalStake)
>>>>>>> a0cf5b62
    if (!this.stake) {
      return 0
    }
    // first time getting stake, setting owner
    if (!this.owner) {
      this.owner = stakeInfo.owner
      console.log(`Got staked for the first time. Owner: ${this.owner}. Stake: ${this.stake}`)
    }
    this.unstakeDelay = stakeInfo.unstakeDelay
    this.withdrawBlock = stakeInfo.withdrawBlock
    return this.stake
  }

  async _handleRelayRemovedEvent (dlog) {
    // todo
    console.log('handle RelayRemoved event')
    // sanity checks
    if (dlog.name !== 'RelayRemoved' || dlog.args.relay.toLowerCase() !== this.address.toLowerCase()) {
      throw new Error(`PANIC: handling wrong event ${dlog.name} or wrong event relay ${dlog.args.relay}`)
    }
    this.removed = true
    this.emit('removed')
  }

  async _handleStakedEvent (dlog) {
    // todo
    console.log('handle relay staked. Registering relay...')
    // sanity checks
    if (dlog.name !== 'StakeAdded' || dlog.args.relayManager.toLowerCase() !== this.address.toLowerCase()) {
      throw new Error(`PANIC: handling wrong event ${dlog.name} or wrong event relay ${dlog.args.relay}`)
    }
    // register on chain
    const addRelayWorkerMethod = this.relayHubContract.methods.addRelayWorkers([this.address])
    await this._sendTransaction(
      {
        method: addRelayWorkerMethod,
        destination: this.relayHubContract.options.address
      })
    const registerMethod = this.relayHubContract.methods.registerRelayServer(this.baseRelayFee, this.pctRelayFee, this.url)
    const { receipt } = await this._sendTransaction(
      {
        method: registerMethod,
        destination: this.relayHubContract.options.address
      })
    console.log(`Relay ${this.address} registered on hub ${this.relayHubContract.options.address}. `)
    this.isAddressAdded = true
    return receipt
  }

  async _handleUnstakedEvent (dlog) {
    // todo: send balance to owner
    console.log('handle Unstaked event', dlog)
    // sanity checks
    if (dlog.name !== 'StakeUnlocked' || dlog.args.relayManager.toLowerCase() !== this.address.toLowerCase()) {
      throw new Error(`PANIC: handling wrong event ${dlog.name} or wrong event relay ${dlog.args.relay}`)
    }
    this.balance = await this.web3.eth.getBalance(this.address)
    const gasPrice = await this.web3.eth.getGasPrice()
    const gasLimit = 21000
    console.log(`Sending balance ${this.balance} to owner`)
    if (this.balance < gasLimit * gasPrice) {
      throw new Error(`balance too low: ${this.balance}, tx cost: ${gasLimit * gasPrice}`)
    }
    const { receipt } = await this._sendTransaction({
      destination: this.owner,
      gasLimit,
      gasPrice,
      value: this.balance - gasLimit * gasPrice
    })
    this.emit('unstaked')
    return receipt
  }

  async _resendUnconfirmedTransactions (blockHeader) {
    // Load unconfirmed transactions from store, and bail if there are none
    let sortedTxs = await this.txStoreManager.getAll()
    if (sortedTxs.length === 0) {
      return
    }
    console.log('resending unconfirmed transactions')
    // Get nonce at confirmationsNeeded blocks ago
    const confirmedBlock = blockHeader.number - confirmationsNeeded
    let nonce = await this.web3.eth.getTransactionCount(this.address, confirmedBlock)
    debug(
      `Removing confirmed txs until nonce ${nonce - 1}. confirmedBlock: ${confirmedBlock}. block number: ${blockHeader.number}`)
    // Clear out all confirmed transactions (ie txs with nonce less than the account nonce at confirmationsNeeded blocks ago)
    await this.txStoreManager.removeTxsUntilNonce({ nonce: nonce - 1 })

    // Load unconfirmed transactions from store again
    sortedTxs = await this.txStoreManager.getAll()
    if (sortedTxs.length === 0) {
      return
    }

    // Check if the tx was mined by comparing its nonce against the latest one
    nonce = await this.web3.eth.getTransactionCount(this.address)
    if (sortedTxs[0].nonce < nonce) {
      console.log('awaiting confirmations for next mined transaction', nonce, sortedTxs[0].nonce, sortedTxs[0].txId)
      return
    }

    // If the tx is still pending, check how long ago we sent it, and resend it if needed
    if (Date.now() - (new Date(sortedTxs[0].createdAt)).getTime() < pendingTransactionTimeout) {
      spam(Date.now(), (new Date()), (new Date()).getTime())
      spam(sortedTxs[0].createdAt, (new Date(sortedTxs[0].createdAt)), (new Date(sortedTxs[0].createdAt)).getTime())
      console.log('awaiting transaction', sortedTxs[0].txId, 'to be mined. nonce:', nonce)
      return
    }
    const { receipt, signedTx } = await this._resendTransaction({ tx: sortedTxs[0] })
    console.log('resent transaction', sortedTxs[0].nonce, sortedTxs[0].txId, 'as',
      receipt.transactionHash)
    if (sortedTxs[0].attempts > 2) {
      console.log(`Sent tx ${sortedTxs[0].attempts} times already`)
    }
    return signedTx
  }

  async _sendTransaction ({ method, destination, value, gasLimit, gasPrice }) {
    const encodedCall = method && method.encodeABI ? method.encodeABI() : ''
    gasPrice = gasPrice || await this.web3.eth.getGasPrice()
    gasPrice = parseInt(gasPrice)
    debug('gasPrice', gasPrice)
    const gas = (gasLimit && parseInt(gasLimit)) || await method.estimateGas({ from: this.address }) + 21000
    debug('gasLimit', gas)
    const nonce = await this._pollNonce()
    debug('nonce', nonce)
    // TODO: change to eip155 chainID
    const txToSign = new Transaction({
      from: this.address,
      to: destination,
      value: value || 0,
      gas,
      gasPrice,
      data: encodedCall ? Buffer.from(encodedCall.slice(2), 'hex') : Buffer.alloc(0),
      nonce
    })
    spam('txToSign', txToSign)
    const signedTx = this.keyManager.signTransaction(txToSign)
    const storedTx = new StoredTx({
      from: txToSign.from,
      to: txToSign.to,
      value: txToSign.value,
      gas: txToSign.gas,
      gasPrice: txToSign.gasPrice,
      data: txToSign.data,
      nonce: txToSign.nonce,
      txId: ethUtils.bufferToHex(txToSign.hash()),
      attempts: 1
    })
    await this.txStoreManager.putTx({ tx: storedTx })
    this.nonce++
    const receipt = await this.web3.eth.sendSignedTransaction(signedTx)
    console.log('\ntxhash is', receipt.transactionHash)
    if (receipt.transactionHash.toLowerCase() !== storedTx.txId.toLowerCase()) {
      throw new Error(`txhash mismatch: from receipt: ${receipt.transactionHash} from txstore:${storedTx.txId}`)
    }
    return {
      receipt,
      signedTx
    }
  }

  async _resendTransaction ({ tx }) {
    // Calculate new gas price as a % increase over the previous one
    let newGasPrice = parseInt(tx.gasPrice * retryGasPriceFactor)
    // Sanity check to ensure we are not burning all our balance in gas fees
    if (newGasPrice > maxGasPrice) {
      console.log('Capping gas price to max value of', maxGasPrice)
      newGasPrice = maxGasPrice
    }
    // Resend transaction with exactly the same values except for gas price
    const txToSign = new Transaction({
      from: tx.from,
      to: tx.to,
      value: tx.value,
      gas: tx.gas,
      gasPrice: newGasPrice,
      data: tx.data,
      nonce: tx.nonce
    })
    spam('txToSign', txToSign)
    // TODO: change to eip155 chainID
    const signedTx = this.keyManager.signTransaction(txToSign)
    const storedTx = new StoredTx({
      from: txToSign.from,
      to: txToSign.to,
      value: txToSign.value,
      gas: txToSign.gas,
      gasPrice: txToSign.gasPrice,
      data: txToSign.data,
      nonce: txToSign.nonce,
      txId: ethUtils.bufferToHex(txToSign.hash()),
      attempts: tx.attempts + 1
    })
    await this.txStoreManager.putTx({ tx: storedTx })
    debug('resending tx with nonce', txToSign.nonce)
    debug('account nonce', await this.web3.eth.getTransactionCount(this.address))
    const receipt = await this.web3.eth.sendSignedTransaction(signedTx)
    console.log('\ntxhash is', receipt.transactionHash)
    if (receipt.transactionHash.toLowerCase() !== storedTx.txId.toLowerCase()) {
      throw new Error(`txhash mismatch: from receipt: ${receipt.transactionHash} from txstore:${storedTx.txId}`)
    }
    return {
      receipt,
      signedTx
    }
  }

  async _pollNonce () {
    const nonce = await this.web3.eth.getTransactionCount(this.address, 'pending')
    if (nonce > this.nonce) {
      this.nonce = nonce
    }
    return this.nonce
  }

  _parseEvent (event) {
    if (!event || !event.events) {
      return 'not event: ' + event
    }
    const args = {}
    // event arguments is for some weird reason give as ".events"
    for (const eventArgument of event.events) {
      args[eventArgument.name] = eventArgument.value
    }
    return {
      name: event.name,
      address: event.address,
      args: args
    }
  }
}

module.exports = RelayServer<|MERGE_RESOLUTION|>--- conflicted
+++ resolved
@@ -3,20 +3,12 @@
 const abiDecoder = require('abi-decoder')
 const { Transaction } = require('ethereumjs-tx')
 const ethUtils = require('ethereumjs-util')
-<<<<<<< HEAD
-const RelayHubABI = require('../relayclient/interfaces/IRelayHub')
-const PayMasterABI = require('../relayclient/interfaces/IPaymaster')
-const StakeManagerABI = require('../relayclient/interfaces/IStakeManager')
-const getDataToSign = require('../relayclient/EIP712/Eip712Helper')
-const RelayRequest = require('../relayclient/EIP712/RelayRequest')
-const utils = require('../relayclient/utils')
-=======
 const RelayHubABI = require('../common/interfaces/IRelayHub')
 const PayMasterABI = require('../common/interfaces/IPaymaster')
+const StakeManagerABI = require('../common/interfaces/IStakeManager')
 const getDataToSign = require('../common/EIP712/Eip712Helper')
 const RelayRequest = require('../common/EIP712/RelayRequest')
 const utils = require('../common/utils')
->>>>>>> a0cf5b62
 const Environments = require('../relayclient/Environments')
 const gtxdatanonzero = Environments.constantinople.gtxdatanonzero
 const StoredTx = require('./TxStoreManager').StoredTx
@@ -367,15 +359,9 @@
     return this.balance
   }
 
-<<<<<<< HEAD
-  async getStake () {
+  async refreshStake () {
     const stakeInfo = await this.stakeManagerContract.methods.getStakeInfo(this.address).call()
     this.stake = parseInt(stakeInfo.stake)
-=======
-  async refreshStake () {
-    const relayInfo = await this.relayHubContract.methods.getRelay(this.address).call()
-    this.stake = parseInt(relayInfo.totalStake)
->>>>>>> a0cf5b62
     if (!this.stake) {
       return 0
     }
