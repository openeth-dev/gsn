--- conflicted
+++ resolved
@@ -39,29 +39,8 @@
       methodSuffix = '',
       jsonStringifyRequest = false
     }) {
-<<<<<<< HEAD
-    if (
-      typeof gasPrice !== 'string' ||
-      typeof gasLimit !== 'string' ||
-      typeof pctRelayFee !== 'string' ||
-      typeof gasSponsor !== 'string' ||
-      typeof senderNonce !== 'string'
-    ) {
-      throw Error('using wrong types will cause signatures to be invalid')
-    }
-    let data = await getDataToSign({
-      senderAccount,
-      senderNonce,
-      target,
-      encodedFunction,
-      pctRelayFee,
-      gasPrice,
-      gasLimit,
-      gasSponsor,
-=======
     let data = getDataToSign({
       chainId,
->>>>>>> 0a66aa2e
       relayHub,
       relayRequest
     })
@@ -145,22 +124,8 @@
     return sig
   },
 
-<<<<<<< HEAD
-  getTransactionSignatureWithKey: function (privKey, hash, withPrefix = true) {
-    let signed
-    if (withPrefix) {
-      const msg = Buffer.concat([Buffer.from('\x19Ethereum Signed Message:\n32'), Buffer.from(removeHexPrefix(hash), 'hex')])
-      signed = web3Utils.sha3('0x' + msg.toString('hex'))
-    } else {
-      signed = hash
-    }
-    const keyHex = '0x' + Buffer.from(privKey).toString('hex')
-    const sig_ = EthCrypto.sign(keyHex, signed)
-    const signature = ethUtils.fromRpcSig(sig_)
-=======
   getTransactionSignatureWithKey: function (privKey, hash) {
     const signature = ethUtils.ecsign(hash, privKey)
->>>>>>> 0a66aa2e
     const sig = web3Utils.bytesToHex(signature.r) + removeHexPrefix(web3Utils.bytesToHex(signature.s)) + removeHexPrefix(web3Utils.toHex(signature.v))
     return sig
   },
