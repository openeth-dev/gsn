--- conflicted
+++ resolved
@@ -53,14 +53,9 @@
   private latestScannedBlock: number = 0
   private relayFailures = new Map<string, RelayFailureInfo[]>()
 
-<<<<<<< HEAD
   public relayLookupWindowParts: number
-
-  public readonly knownRelays: RelayInfoUrl[][] = []
-=======
   public preferredRelayers: RelayInfoUrl[] = []
   public allRelayers: RelayInfoUrl[] = []
->>>>>>> b9825d98
 
   constructor (contractInteractor: ContractInteractor, logger: LoggerInterface, config: GSNConfig, relayFilter?: RelayFilter, scoreCalculator?: AsyncScoreCalculator) {
     this.config = config
