--- conflicted
+++ resolved
@@ -220,13 +220,8 @@
     return this.relayClient.newAccount()
   }
 
-<<<<<<< HEAD
-  addAccount (keypair: AccountKeypair): void {
-    this.relayClient.addAccount(keypair)
-=======
   addAccount (privateKey: PrefixedHexString): void {
-    this.relayClient.accountManager.addAccount(privateKey)
->>>>>>> 9b2a4024
+    this.relayClient.addAccount(privateKey)
   }
 
   _getAccounts (payload: JsonRpcPayload, callback: JsonRpcCallback): void {
