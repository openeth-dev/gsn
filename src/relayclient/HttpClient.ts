import log from 'loglevel'
import { PrefixedHexString } from 'ethereumjs-tx'

import PingResponse from '../common/PingResponse'
import HttpWrapper from './HttpWrapper'
import { RelayTransactionRequest } from './types/RelayTransactionRequest'
import { GSNConfig } from './GSNConfigurator'

export default class HttpClient {
  private readonly httpWrapper: HttpWrapper
  private readonly config: Partial<GSNConfig>

  constructor (httpWrapper: HttpWrapper, config: Partial<GSNConfig>) {
    this.httpWrapper = httpWrapper
    this.config = config
  }

  async getPingResponse (relayUrl: string, paymaster?: string): Promise<PingResponse> {
    const paymasterSuffix = paymaster == null ? '' : '?paymaster=' + paymaster
<<<<<<< HEAD
    const pingResponse: PingResponse = await this.httpWrapper.sendPromise(relayUrl + '/getaddr' + paymasterSuffix, {})
    log.info('error, body', pingResponse)
=======
    const pingResponse: PingResponse = await this.httpWrapper.sendPromise(relayUrl + '/getaddr' + paymasterSuffix)
    if (this.config.verbose ?? false) {
      console.log('error, body', pingResponse)
    }
>>>>>>> 1fbbf471
    if (pingResponse == null) {
      throw new Error('Relay responded without a body')
    }
    return pingResponse
  }

  async relayTransaction (relayUrl: string, request: RelayTransactionRequest): Promise<PrefixedHexString> {
    const { signedTx, error }: { signedTx: string, error: string } = await this.httpWrapper.sendPromise(relayUrl + '/relay', request)
<<<<<<< HEAD
    log.info('relayTransaction response:', signedTx, error)
=======
    if (this.config.verbose ?? false) {
      console.log('relayTransaction response:', signedTx, error)
    }
>>>>>>> 1fbbf471
    if (error != null) {
      throw new Error(`Got error response from relay: ${error}`)
    }
    if (signedTx == null) {
      throw new Error('body.signedTx field missing.')
    }
    return signedTx
  }
}<|MERGE_RESOLUTION|>--- conflicted
+++ resolved
@@ -17,15 +17,8 @@
 
   async getPingResponse (relayUrl: string, paymaster?: string): Promise<PingResponse> {
     const paymasterSuffix = paymaster == null ? '' : '?paymaster=' + paymaster
-<<<<<<< HEAD
-    const pingResponse: PingResponse = await this.httpWrapper.sendPromise(relayUrl + '/getaddr' + paymasterSuffix, {})
+    const pingResponse: PingResponse = await this.httpWrapper.sendPromise(relayUrl + '/getaddr' + paymasterSuffix)
     log.info('error, body', pingResponse)
-=======
-    const pingResponse: PingResponse = await this.httpWrapper.sendPromise(relayUrl + '/getaddr' + paymasterSuffix)
-    if (this.config.verbose ?? false) {
-      console.log('error, body', pingResponse)
-    }
->>>>>>> 1fbbf471
     if (pingResponse == null) {
       throw new Error('Relay responded without a body')
     }
@@ -34,13 +27,7 @@
 
   async relayTransaction (relayUrl: string, request: RelayTransactionRequest): Promise<PrefixedHexString> {
     const { signedTx, error }: { signedTx: string, error: string } = await this.httpWrapper.sendPromise(relayUrl + '/relay', request)
-<<<<<<< HEAD
     log.info('relayTransaction response:', signedTx, error)
-=======
-    if (this.config.verbose ?? false) {
-      console.log('relayTransaction response:', signedTx, error)
-    }
->>>>>>> 1fbbf471
     if (error != null) {
       throw new Error(`Got error response from relay: ${error}`)
     }
