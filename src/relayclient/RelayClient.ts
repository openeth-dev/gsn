--- conflicted
+++ resolved
@@ -198,11 +198,7 @@
   async _prepareRelayHttpRequest (
     relayInfo: RelayInfo,
     gsnTransactionDetails: GsnTransactionDetails
-<<<<<<< HEAD
-  ): Promise<{ relayRequest: RelayRequest, relayMaxNonce: number, approvalData: PrefixedHexString, signature: PrefixedHexString, httpRequest: RelayTransactionRequest }> {
-=======
-  ): Promise<{ relayRequest: RelayRequest, relayMaxNonce: number, maxAcceptanceBudget: number, approvalData: PrefixedHexString, signature: PrefixedHexString, httpRequest: TmpRelayTransactionJsonRequest }> {
->>>>>>> a5344999
+  ): Promise<{ relayRequest: RelayRequest, relayMaxNonce: number, maxAcceptanceBudget: number, approvalData: PrefixedHexString, signature: PrefixedHexString, httpRequest: RelayTransactionRequest }> {
     const forwarderAddress = await this.resolveForwarder(gsnTransactionDetails)
     const paymaster = gsnTransactionDetails.paymaster ?? this.config.paymasterAddress
 
