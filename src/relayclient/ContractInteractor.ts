import Web3 from 'web3'
import { BlockNumber, provider, Transaction, TransactionReceipt } from 'web3-core'
import { EventData, PastEventOptions } from 'web3-eth-contract'
import { PrefixedHexString, TransactionOptions } from 'ethereumjs-tx'

import RelayRequest from '../common/EIP712/RelayRequest'
import paymasterAbi from '../common/interfaces/IPaymaster.json'
import relayHubAbi from '../common/interfaces/IRelayHub.json'
import forwarderAbi from '../common/interfaces/IForwarder.json'
import stakeManagerAbi from '../common/interfaces/IStakeManager.json'
import gsnRecipientAbi from '../common/interfaces/IRelayRecipient.json'
import knowForwarderAddressAbi from '../common/interfaces/IKnowForwarderAddress.json'

import { event2topic } from '../common/Utils'
import { constants } from '../common/Constants'
import replaceErrors from '../common/ErrorReplacerJSON'
import VersionsManager from '../common/VersionsManager'
import {
  BaseRelayRecipientInstance,
  IForwarderInstance,
  IKnowForwarderAddressInstance,
  IPaymasterInstance,
  IRelayHubInstance,
  IRelayRecipientInstance,
  IStakeManagerInstance
} from '../../types/truffle-contracts'

import { Address, IntString } from './types/Aliases'
import { GSNConfig } from './GSNConfigurator'
import GsnTransactionDetails from './types/GsnTransactionDetails'
import { BlockTransactionString } from 'web3-eth'
import Common from 'ethereumjs-common'
import { toBN } from 'web3-utils'

// Truffle Contract typings seem to be completely out of their minds
import TruffleContract = require('@truffle/contract')
import Contract = Truffle.Contract

type EventName = string

export const RelayServerRegistered: EventName = 'RelayServerRegistered'
export const RelayWorkersAdded: EventName = 'RelayWorkersAdded'
export const TransactionRelayed: EventName = 'TransactionRelayed'
export const TransactionRejectedByPaymaster: EventName = 'TransactionRejectedByPaymaster'

const ActiveManagerEvents = [RelayServerRegistered, RelayWorkersAdded, TransactionRelayed, TransactionRejectedByPaymaster]

export const HubAuthorized: EventName = 'HubAuthorized'
export const HubUnauthorized: EventName = 'HubUnauthorized'
export const StakeAdded: EventName = 'StakeAdded'
export const StakeUnlocked: EventName = 'StakeUnlocked'
export const StakePenalized: EventName = 'StakePenalized'

export default class ContractInteractor {
  private readonly VERSION = '2.0.0-beta.1'

  private readonly IPaymasterContract: Contract<IPaymasterInstance>
  private readonly IRelayHubContract: Contract<IRelayHubInstance>
  private readonly IForwarderContract: Contract<IForwarderInstance>
  private readonly IStakeManager: Contract<IStakeManagerInstance>
  private readonly IRelayRecipient: Contract<BaseRelayRecipientInstance>
  private readonly IKnowForwarderAddress: Contract<IKnowForwarderAddressInstance>

<<<<<<< HEAD
  private IPaymasterInstance!: IPaymasterInstance
  IRelayHubInstance!: IRelayHubInstance
  private IForwarderInstance!: IForwarderInstance
  private IStakeManagerInstance!: IStakeManagerInstance
  private IRelayRecipientInstance?: BaseRelayRecipientInstance
  private IKnowForwarderAddressInstance?: IKnowForwarderAddressInstance
=======
  private paymasterInstance!: IPaymasterInstance
  relayHubInstance!: IRelayHubInstance
  private forwarderInstance!: IForwarderInstance
  private stakeManagerInstance!: IStakeManagerInstance
  private relayRecipientInstance?: BaseRelayRecipientInstance
  private knowForwarderAddressInstance?: IKnowForwarderAddressInstance
>>>>>>> d734c3fd

  private readonly web3: Web3
  private readonly provider: provider
  private readonly config: GSNConfig
  private readonly versionManager: VersionsManager

  private rawTxOptions?: TransactionOptions
  private chainId?: number
  private networkId?: number
  private networkType?: string

  constructor (provider: provider, config: GSNConfig) {
    this.versionManager = new VersionsManager(this.VERSION)
    this.web3 = new Web3(provider)
    this.config = config
    this.provider = provider
    // @ts-ignore
    this.IPaymasterContract = TruffleContract({
      contractName: 'IPaymaster',
      abi: paymasterAbi
    })
    // @ts-ignore
    this.IRelayHubContract = TruffleContract({
      contractName: 'IRelayHub',
      abi: relayHubAbi
    })
    // @ts-ignore
    this.IForwarderContract = TruffleContract({
      contractName: 'IForwarder',
      abi: forwarderAbi
    })
    // @ts-ignore
    this.IStakeManager = TruffleContract({
      contractName: 'IStakeManager',
      abi: stakeManagerAbi
    })
    // @ts-ignore
    this.IRelayRecipient = TruffleContract({
      contractName: 'IRelayRecipient',
      abi: gsnRecipientAbi
    })
    // @ts-ignore
    this.IKnowForwarderAddress = TruffleContract({
      contractName: 'IKnowForwarderAddress',
      abi: knowForwarderAddressAbi
    })
    this.IStakeManager.setProvider(this.provider, undefined)
    this.IRelayHubContract.setProvider(this.provider, undefined)
    this.IPaymasterContract.setProvider(this.provider, undefined)
    this.IForwarderContract.setProvider(this.provider, undefined)
    this.IRelayRecipient.setProvider(this.provider, undefined)
    this.IKnowForwarderAddress.setProvider(this.provider, undefined)
  }

  getProvider (): provider { return this.provider }

  getWeb3 (): Web3 { return this.web3 }

  async init (): Promise<void> {
    if (this.rawTxOptions != null) {
      throw new Error('_init was already called')
    }
    await this._initializeContracts()
    await this._validateCompatibility()
    const chain = await this.web3.eth.net.getNetworkType()
    this.chainId = await this.web3.eth.getChainId()
    this.networkId = await this.web3.eth.net.getId()
    this.networkType = await this.web3.eth.net.getNetworkType()
    // chain === 'private' means we're on ganache, and ethereumjs-tx.Transaction doesn't support that chain type
    this.rawTxOptions = getRawTxOptions(this.chainId, this.networkId, chain)
  }

  async _validateCompatibility (): Promise<void> {
    if (this.config.relayHubAddress === constants.ZERO_ADDRESS) {
      return
    }
<<<<<<< HEAD
    const hub = this.IRelayHubInstance
=======
    const hub = this.relayHubInstance
>>>>>>> d734c3fd
    const version = await hub.versionHub()
    const isNewer = this.versionManager.isMinorSameOrNewer(version)
    if (!isNewer) {
      throw new Error(`Provided Hub version(${version}) is not supported by the current interactor(${this.VERSION})`)
    }
  }

  async _initializeContracts (): Promise<void> {
    if (this.config.forwarderAddress !== constants.ZERO_ADDRESS) {
<<<<<<< HEAD
      this.IForwarderInstance = await this._createForwarder(this.config.forwarderAddress)
    }
    if (this.config.relayHubAddress !== constants.ZERO_ADDRESS) {
      this.IRelayHubInstance = await this._createRelayHub(this.config.relayHubAddress)
      let hubStakeManagerAddress: string | undefined
      let getStakeManagerError: Error | undefined
      try {
        hubStakeManagerAddress = await this.IRelayHubInstance.stakeManager()
=======
      this.forwarderInstance = await this._createForwarder(this.config.forwarderAddress)
    }
    if (this.config.relayHubAddress !== constants.ZERO_ADDRESS) {
      this.relayHubInstance = await this._createRelayHub(this.config.relayHubAddress)
      let hubStakeManagerAddress: string | undefined
      let getStakeManagerError: Error | undefined
      try {
        hubStakeManagerAddress = await this.relayHubInstance.stakeManager()
>>>>>>> d734c3fd
      } catch (e) {
        getStakeManagerError = e
      }
      if (hubStakeManagerAddress == null || hubStakeManagerAddress === constants.ZERO_ADDRESS) {
        throw new Error(`StakeManager address not set in RelayHub (or threw error: ${getStakeManagerError?.message})`)
      }
<<<<<<< HEAD
      this.IStakeManagerInstance = await this._createStakeManager(hubStakeManagerAddress)
    }
    if (this.config.paymasterAddress !== constants.ZERO_ADDRESS) {
      this.IPaymasterInstance = await this._createPaymaster(this.config.paymasterAddress)
=======
      this.stakeManagerInstance = await this._createStakeManager(hubStakeManagerAddress)
    }
    if (this.config.paymasterAddress !== constants.ZERO_ADDRESS) {
      this.paymasterInstance = await this._createPaymaster(this.config.paymasterAddress)
>>>>>>> d734c3fd
    }
  }

  // must use these options when creating Transaction object
  getRawTxOptions (): TransactionOptions {
    if (this.rawTxOptions == null) {
      throw new Error('_init not called')
    }
    return this.rawTxOptions
  }

  async _createKnowsForwarder (address: Address): Promise<IKnowForwarderAddressInstance> {
<<<<<<< HEAD
    if (this.IKnowForwarderAddressInstance != null && this.IKnowForwarderAddressInstance.address.toLowerCase() === address.toLowerCase()) {
      return this.IKnowForwarderAddressInstance
    }
    this.IKnowForwarderAddressInstance = await this.IKnowForwarderAddress.at(address)
    return this.IKnowForwarderAddressInstance
  }

  async _createRecipient (address: Address): Promise<IRelayRecipientInstance> {
    if (this.IRelayRecipientInstance != null && this.IRelayRecipientInstance.address.toLowerCase() === address.toLowerCase()) {
      return this.IRelayRecipientInstance
    }
    this.IRelayRecipientInstance = await this.IRelayRecipient.at(address)
    return this.IRelayRecipientInstance
=======
    if (this.knowForwarderAddressInstance != null && this.knowForwarderAddressInstance.address.toLowerCase() === address.toLowerCase()) {
      return this.knowForwarderAddressInstance
    }
    this.knowForwarderAddressInstance = await this.IKnowForwarderAddress.at(address)
    return this.knowForwarderAddressInstance
  }

  async _createRecipient (address: Address): Promise<IRelayRecipientInstance> {
    if (this.relayRecipientInstance != null && this.relayRecipientInstance.address.toLowerCase() === address.toLowerCase()) {
      return this.relayRecipientInstance
    }
    this.relayRecipientInstance = await this.IRelayRecipient.at(address)
    return this.relayRecipientInstance
>>>>>>> d734c3fd
  }

  async _createPaymaster (address: Address): Promise<IPaymasterInstance> {
    return await this.IPaymasterContract.at(address)
  }

  async _createRelayHub (address: Address): Promise<IRelayHubInstance> {
    return await this.IRelayHubContract.at(address)
  }

  async _createForwarder (address: Address): Promise<IForwarderInstance> {
    return await this.IForwarderContract.at(address)
  }

  async _createStakeManager (address: Address): Promise<IStakeManagerInstance> {
    return await this.IStakeManager.at(address)
  }

  async getForwarder (recipientAddress: Address): Promise<Address> {
    const recipient = await this._createKnowsForwarder(recipientAddress)
    return await recipient.getTrustedForwarder()
  }

  async isTrustedForwarder (recipientAddress: Address, forwarder: Address): Promise<boolean> {
    const recipient = await this._createRecipient(recipientAddress)
    return await recipient.isTrustedForwarder(forwarder)
  }

  async getSenderNonce (sender: Address, forwarderAddress: Address): Promise<IntString> {
    const forwarder = await this._createForwarder(forwarderAddress)
    const nonce = await forwarder.getNonce(sender)
    return nonce.toString()
  }

  async _getBlockGasLimit (): Promise<number> {
    const latestBlock = await this.web3.eth.getBlock('latest')
    return latestBlock.gasLimit
  }

  async validateAcceptRelayCall (
    paymasterMaxAcceptanceBudget: number,
    relayRequest: RelayRequest,
    signature: PrefixedHexString,
    approvalData: PrefixedHexString): Promise<{ paymasterAccepted: boolean, returnValue: string, reverted: boolean }> {
<<<<<<< HEAD
    const relayHub = this.IRelayHubInstance
=======
    const relayHub = this.relayHubInstance
>>>>>>> d734c3fd
    try {
      const externalGasLimit = await this._getBlockGasLimit()

      const res = await relayHub.contract.methods.relayCall(
        paymasterMaxAcceptanceBudget,
        relayRequest,
        signature,
        approvalData,
        externalGasLimit
      )
        .call({
          from: relayRequest.relayData.relayWorker,
          gasPrice: relayRequest.relayData.gasPrice,
          gas: externalGasLimit
        })
      if (this.config.verbose) {
        console.log(res)
      }
      return {
        returnValue: res.returnValue,
        paymasterAccepted: res.paymasterAccepted,
        reverted: false
      }
    } catch (e) {
      const message = e instanceof Error ? e.message : JSON.stringify(e, replaceErrors)
      return {
        paymasterAccepted: false,
        reverted: true,
        returnValue: `view call to 'relayCall' reverted in client (should not happen): ${message}`
      }
    }
  }

  encodeABI (paymasterMaxAcceptanceBudget: number, relayRequest: RelayRequest, sig: PrefixedHexString, approvalData: PrefixedHexString, externalGasLimit: IntString): PrefixedHexString {
    // TODO: check this works as expected
    // @ts-ignore
    const relayHub = new this.IRelayHubContract('')
    return relayHub.contract.methods.relayCall(paymasterMaxAcceptanceBudget, relayRequest, sig, approvalData, externalGasLimit).encodeABI()
  }

<<<<<<< HEAD
  async getPastEventsForHub (extraTopics: string[], options: PastEventOptions, names: EventName[] = ActiveManagerEvents): Promise<EventData[]> {
    return await this._getPastEvents(this.IRelayHubInstance.contract, names, extraTopics, options)
  }

  async getPastEventsForStakeManager (names: EventName[], extraTopics: string[], options: PastEventOptions): Promise<EventData[]> {
    const stakeManager = await this.IStakeManagerInstance
=======
  async getPastEventsForHub (names: EventName[], extraTopics: string[], options: PastEventOptions): Promise<EventData[]> {
    return await this._getPastEvents(this.relayHubInstance.contract, names, extraTopics, options)
  }

  async getPastEventsForStakeManager (names: EventName[], extraTopics: string[], options: PastEventOptions): Promise<EventData[]> {
    const stakeManager = await this.stakeManagerInstance
>>>>>>> d734c3fd
    return await this._getPastEvents(stakeManager.contract, names, extraTopics, options)
  }

  // eslint-disable-next-line @typescript-eslint/require-await
  async _getPastEvents (contract: any, names: EventName[], extraTopics: string[], options: PastEventOptions): Promise<EventData[]> {
    const topics: string[][] = []
    const eventTopic = event2topic(contract, names)
    topics.push(eventTopic)
    if (extraTopics.length > 0) {
      topics.push(extraTopics)
    }
    return contract.getPastEvents('allEvents', Object.assign({}, options, { topics }))
  }

  async getBalance (address: Address): Promise<string> {
    return await this.web3.eth.getBalance(address)
  }

  async getBlockNumber (): Promise<number> {
    return await this.web3.eth.getBlockNumber()
  }

  async sendSignedTransaction (rawTx: string): Promise<TransactionReceipt> {
    return await this.web3.eth.sendSignedTransaction(rawTx)
  }

  async estimateGas (gsnTransactionDetails: GsnTransactionDetails): Promise<number> {
    return await this.web3.eth.estimateGas(gsnTransactionDetails)
  }

  // TODO: cache response for some time to optimize. It doesn't make sense to optimize these requests in calling code.
  async getGasPrice (): Promise<string> {
    return await this.web3.eth.getGasPrice()
  }

  async getTransactionCount (address: string, defaultBlock?: BlockNumber): Promise<number> {
    // @ts-ignore (web3 does not define 'defaultBlock' as optional)
    return await this.web3.eth.getTransactionCount(address, defaultBlock)
  }

  async getTransaction (transactionHash: string): Promise<Transaction> {
    return await this.web3.eth.getTransaction(transactionHash)
  }

  async getBlock (blockHashOrBlockNumber: BlockNumber): Promise<BlockTransactionString> {
    return await this.web3.eth.getBlock(blockHashOrBlockNumber)
  }

  validateAddress (address: string, exceptionTitle = 'invalid address:'): void {
    if (!this.web3.utils.isAddress(address)) { throw new Error(exceptionTitle + ' ' + address) }
  }

  async getCode (address: string): Promise<string> {
    return await this.web3.eth.getCode(address)
  }

  getChainId (): number {
    if (this.chainId == null) {
      throw new Error('_init not called')
    }
    return this.chainId
  }

  getNetworkId (): number {
    if (this.networkId == null) {
      throw new Error('_init not called')
    }
    return this.networkId
  }

  getNetworkType (): string {
    if (this.networkType == null) {
      throw new Error('_init not called')
    }
    return this.networkType
  }

  async isContractDeployed (address: Address): Promise<boolean> {
    const code = await this.web3.eth.getCode(address)
    return code !== '0x'
  }

  async getStakeInfo (managerAddress: Address): Promise<{
    stake: string
    unstakeDelay: string
    withdrawBlock: string
    owner: string
  }> {
<<<<<<< HEAD
    const stakeManager = await this.IStakeManagerInstance
=======
    const stakeManager = await this.stakeManagerInstance
>>>>>>> d734c3fd
    return await stakeManager.getStakeInfo(managerAddress)
  }

  async hubBalanceOf (managerAddress: Address): Promise<BN> {
<<<<<<< HEAD
    const hub = this.IRelayHubInstance
=======
    const hub = this.relayHubInstance
>>>>>>> d734c3fd
    return await hub.balanceOf(managerAddress)
  }

  async withdrawHubBalanceEstimateGas (amount: BN, destination: Address, managerAddress: Address, gasPrice: IntString): Promise<{
    gasCost: BN
    method: any
  }> {
<<<<<<< HEAD
    const hub = this.IRelayHubInstance
=======
    const hub = this.relayHubInstance
>>>>>>> d734c3fd
    const method = hub.contract.methods.withdraw(amount.toString(), destination)
    const withdrawTxGasLimit = await method.estimateGas(
      {
        from: managerAddress
      })
    const gasCost = toBN(withdrawTxGasLimit).mul(toBN(gasPrice))
    return {
      gasCost,
      method
    }
  }

  // TODO: a way to make a relay hub transaction with a specified nonce without exposing the 'method' abstraction
  async getRegisterRelayMethod (baseRelayFee: IntString, pctRelayFee: number, url: string): Promise<any> {
<<<<<<< HEAD
    const hub = this.IRelayHubInstance
=======
    const hub = this.relayHubInstance
>>>>>>> d734c3fd
    return hub.contract.methods.registerRelayServer(baseRelayFee, pctRelayFee, url)
  }

  async getAddRelayWorkersMethod (workers: Address[]): Promise<any> {
<<<<<<< HEAD
    const hub = this.IRelayHubInstance
=======
    const hub = this.relayHubInstance
>>>>>>> d734c3fd
    return hub.contract.methods.addRelayWorkers(workers)
  }
}

/**
 * Ganache does not seem to enforce EIP-155 signature. Buidler does, though.
 * This is how {@link Transaction} constructor allows support for custom and private network.
 * @param chainId
 * @param networkId
 * @param chain
 * @return {{common: Common}}
 */
export function getRawTxOptions (chainId: number, networkId: number, chain?: string): TransactionOptions {
  if (chain == null || chain === 'main' || chain === 'private') {
    chain = 'mainnet'
  }
  return {
    common: Common.forCustomChain(
      chain,
      {
        chainId,
        networkId
      }, 'istanbul')
  }
}<|MERGE_RESOLUTION|>--- conflicted
+++ resolved
@@ -61,21 +61,12 @@
   private readonly IRelayRecipient: Contract<BaseRelayRecipientInstance>
   private readonly IKnowForwarderAddress: Contract<IKnowForwarderAddressInstance>
 
-<<<<<<< HEAD
-  private IPaymasterInstance!: IPaymasterInstance
-  IRelayHubInstance!: IRelayHubInstance
-  private IForwarderInstance!: IForwarderInstance
-  private IStakeManagerInstance!: IStakeManagerInstance
-  private IRelayRecipientInstance?: BaseRelayRecipientInstance
-  private IKnowForwarderAddressInstance?: IKnowForwarderAddressInstance
-=======
   private paymasterInstance!: IPaymasterInstance
   relayHubInstance!: IRelayHubInstance
   private forwarderInstance!: IForwarderInstance
   private stakeManagerInstance!: IStakeManagerInstance
   private relayRecipientInstance?: BaseRelayRecipientInstance
   private knowForwarderAddressInstance?: IKnowForwarderAddressInstance
->>>>>>> d734c3fd
 
   private readonly web3: Web3
   private readonly provider: provider
@@ -152,11 +143,7 @@
     if (this.config.relayHubAddress === constants.ZERO_ADDRESS) {
       return
     }
-<<<<<<< HEAD
-    const hub = this.IRelayHubInstance
-=======
     const hub = this.relayHubInstance
->>>>>>> d734c3fd
     const version = await hub.versionHub()
     const isNewer = this.versionManager.isMinorSameOrNewer(version)
     if (!isNewer) {
@@ -166,16 +153,6 @@
 
   async _initializeContracts (): Promise<void> {
     if (this.config.forwarderAddress !== constants.ZERO_ADDRESS) {
-<<<<<<< HEAD
-      this.IForwarderInstance = await this._createForwarder(this.config.forwarderAddress)
-    }
-    if (this.config.relayHubAddress !== constants.ZERO_ADDRESS) {
-      this.IRelayHubInstance = await this._createRelayHub(this.config.relayHubAddress)
-      let hubStakeManagerAddress: string | undefined
-      let getStakeManagerError: Error | undefined
-      try {
-        hubStakeManagerAddress = await this.IRelayHubInstance.stakeManager()
-=======
       this.forwarderInstance = await this._createForwarder(this.config.forwarderAddress)
     }
     if (this.config.relayHubAddress !== constants.ZERO_ADDRESS) {
@@ -184,24 +161,16 @@
       let getStakeManagerError: Error | undefined
       try {
         hubStakeManagerAddress = await this.relayHubInstance.stakeManager()
->>>>>>> d734c3fd
       } catch (e) {
         getStakeManagerError = e
       }
       if (hubStakeManagerAddress == null || hubStakeManagerAddress === constants.ZERO_ADDRESS) {
         throw new Error(`StakeManager address not set in RelayHub (or threw error: ${getStakeManagerError?.message})`)
       }
-<<<<<<< HEAD
-      this.IStakeManagerInstance = await this._createStakeManager(hubStakeManagerAddress)
-    }
-    if (this.config.paymasterAddress !== constants.ZERO_ADDRESS) {
-      this.IPaymasterInstance = await this._createPaymaster(this.config.paymasterAddress)
-=======
       this.stakeManagerInstance = await this._createStakeManager(hubStakeManagerAddress)
     }
     if (this.config.paymasterAddress !== constants.ZERO_ADDRESS) {
       this.paymasterInstance = await this._createPaymaster(this.config.paymasterAddress)
->>>>>>> d734c3fd
     }
   }
 
@@ -214,21 +183,6 @@
   }
 
   async _createKnowsForwarder (address: Address): Promise<IKnowForwarderAddressInstance> {
-<<<<<<< HEAD
-    if (this.IKnowForwarderAddressInstance != null && this.IKnowForwarderAddressInstance.address.toLowerCase() === address.toLowerCase()) {
-      return this.IKnowForwarderAddressInstance
-    }
-    this.IKnowForwarderAddressInstance = await this.IKnowForwarderAddress.at(address)
-    return this.IKnowForwarderAddressInstance
-  }
-
-  async _createRecipient (address: Address): Promise<IRelayRecipientInstance> {
-    if (this.IRelayRecipientInstance != null && this.IRelayRecipientInstance.address.toLowerCase() === address.toLowerCase()) {
-      return this.IRelayRecipientInstance
-    }
-    this.IRelayRecipientInstance = await this.IRelayRecipient.at(address)
-    return this.IRelayRecipientInstance
-=======
     if (this.knowForwarderAddressInstance != null && this.knowForwarderAddressInstance.address.toLowerCase() === address.toLowerCase()) {
       return this.knowForwarderAddressInstance
     }
@@ -242,7 +196,6 @@
     }
     this.relayRecipientInstance = await this.IRelayRecipient.at(address)
     return this.relayRecipientInstance
->>>>>>> d734c3fd
   }
 
   async _createPaymaster (address: Address): Promise<IPaymasterInstance> {
@@ -287,11 +240,7 @@
     relayRequest: RelayRequest,
     signature: PrefixedHexString,
     approvalData: PrefixedHexString): Promise<{ paymasterAccepted: boolean, returnValue: string, reverted: boolean }> {
-<<<<<<< HEAD
-    const relayHub = this.IRelayHubInstance
-=======
     const relayHub = this.relayHubInstance
->>>>>>> d734c3fd
     try {
       const externalGasLimit = await this._getBlockGasLimit()
 
@@ -332,21 +281,12 @@
     return relayHub.contract.methods.relayCall(paymasterMaxAcceptanceBudget, relayRequest, sig, approvalData, externalGasLimit).encodeABI()
   }
 
-<<<<<<< HEAD
-  async getPastEventsForHub (extraTopics: string[], options: PastEventOptions, names: EventName[] = ActiveManagerEvents): Promise<EventData[]> {
-    return await this._getPastEvents(this.IRelayHubInstance.contract, names, extraTopics, options)
-  }
-
-  async getPastEventsForStakeManager (names: EventName[], extraTopics: string[], options: PastEventOptions): Promise<EventData[]> {
-    const stakeManager = await this.IStakeManagerInstance
-=======
   async getPastEventsForHub (names: EventName[], extraTopics: string[], options: PastEventOptions): Promise<EventData[]> {
     return await this._getPastEvents(this.relayHubInstance.contract, names, extraTopics, options)
   }
 
   async getPastEventsForStakeManager (names: EventName[], extraTopics: string[], options: PastEventOptions): Promise<EventData[]> {
     const stakeManager = await this.stakeManagerInstance
->>>>>>> d734c3fd
     return await this._getPastEvents(stakeManager.contract, names, extraTopics, options)
   }
 
@@ -435,20 +375,12 @@
     withdrawBlock: string
     owner: string
   }> {
-<<<<<<< HEAD
-    const stakeManager = await this.IStakeManagerInstance
-=======
     const stakeManager = await this.stakeManagerInstance
->>>>>>> d734c3fd
     return await stakeManager.getStakeInfo(managerAddress)
   }
 
   async hubBalanceOf (managerAddress: Address): Promise<BN> {
-<<<<<<< HEAD
-    const hub = this.IRelayHubInstance
-=======
     const hub = this.relayHubInstance
->>>>>>> d734c3fd
     return await hub.balanceOf(managerAddress)
   }
 
@@ -456,11 +388,7 @@
     gasCost: BN
     method: any
   }> {
-<<<<<<< HEAD
-    const hub = this.IRelayHubInstance
-=======
     const hub = this.relayHubInstance
->>>>>>> d734c3fd
     const method = hub.contract.methods.withdraw(amount.toString(), destination)
     const withdrawTxGasLimit = await method.estimateGas(
       {
@@ -475,20 +403,12 @@
 
   // TODO: a way to make a relay hub transaction with a specified nonce without exposing the 'method' abstraction
   async getRegisterRelayMethod (baseRelayFee: IntString, pctRelayFee: number, url: string): Promise<any> {
-<<<<<<< HEAD
-    const hub = this.IRelayHubInstance
-=======
     const hub = this.relayHubInstance
->>>>>>> d734c3fd
     return hub.contract.methods.registerRelayServer(baseRelayFee, pctRelayFee, url)
   }
 
   async getAddRelayWorkersMethod (workers: Address[]): Promise<any> {
-<<<<<<< HEAD
-    const hub = this.IRelayHubInstance
-=======
     const hub = this.relayHubInstance
->>>>>>> d734c3fd
     return hub.contract.methods.addRelayWorkers(workers)
   }
 }
