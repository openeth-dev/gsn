--- conflicted
+++ resolved
@@ -43,15 +43,12 @@
         bool success,
         bytes memory ret
     ) {
-<<<<<<< HEAD
         bool forwarderSuccess;
         (forwarderSuccess, success, ret) = GsnEip712Library.execute(relayRequest, signature);
-        require(forwarderSuccess, ret);
-        emit Called(success, success == false ? ret : "");
-=======
-        (success, ret) = GsnEip712Library.execute(relayRequest, signature);
+        if ( !forwarderSuccess) {
+            revert(GsnUtils.getError(ret));
+        }
         emit Called(success, success == false ? ret : bytes(""));
->>>>>>> f2d8088d
     }
 
     event Called(bool success, bytes error);
