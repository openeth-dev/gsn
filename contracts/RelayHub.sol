--- conflicted
+++ resolved
@@ -240,16 +240,6 @@
     view
     returns (uint256 status, bytes memory recipientContext)
     {
-<<<<<<< HEAD
-        // Verify the sender's signature on the transaction - note that approvalData is *not* signed
-        if (!eip712sig.verify(relayRequest, signature)) {
-            return (uint256(CanRelayStatus.WrongSignature), "WrongSignature");
-        }
-
-        // Verify the transaction is not being replayed
-        if (nonces[relayRequest.relayData.senderAddress] != relayRequest.relayData.senderNonce) {
-            return (uint256(CanRelayStatus.WrongNonce), "WrongNonce");
-=======
         {
             // Verify the sender's request: signature and nonce.
             ITrustedForwarder forwarder = ITrustedForwarder(BaseRelayRecipient(relayRequest.target).getTrustedForwarder());
@@ -265,7 +255,6 @@
                 else
                     return (uint256(CanRelayStatus.WrongSignature), ret);
             }
->>>>>>> 385868f4
         }
 
         bytes memory encodedTx = abi.encodeWithSelector(IPaymaster(address(0)).acceptRelayedCall.selector,
