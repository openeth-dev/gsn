--- conflicted
+++ resolved
@@ -43,17 +43,10 @@
     */
 
     // Gas cost of all relayCall() instructions after actual 'calculateCharge()'
-<<<<<<< HEAD
-    uint256 constant private GAS_OVERHEAD = 35202;
+    uint256 constant private GAS_OVERHEAD = 34936;
 
     //gas overhead to calculate gasUseWithoutPost
-    uint256 constant private POST_OVERHEAD = 8516;
-=======
-    uint256 constant private GAS_OVERHEAD = 34948;
-
-    //gas overhead to calculate gasUseWithoutPost
-    uint256 constant private POST_OVERHEAD = 9944;
->>>>>>> 041e7666
+    uint256 constant private POST_OVERHEAD = 9848;
 
     function getHubOverhead() external override view returns (uint256) {
         return GAS_OVERHEAD;
