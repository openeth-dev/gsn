--- conflicted
+++ resolved
@@ -15,12 +15,9 @@
 import "./utils/RLPReader.sol";
 import "./interfaces/IRelayHub.sol";
 import "./interfaces/IPaymaster.sol";
-<<<<<<< HEAD
-import "./StakeManager.sol";
-=======
 import "./interfaces/ITrustedForwarder.sol";
 import "./BaseRelayRecipient.sol";
->>>>>>> a0cf5b62
+import "./StakeManager.sol";
 
 contract RelayHub is IRelayHub {
 
@@ -47,11 +44,7 @@
     */
 
     // Gas cost of all relayCall() instructions after actual 'calculateCharge()'
-<<<<<<< HEAD
-    uint256 constant private GAS_OVERHEAD = 36713 + 1328;
-=======
     uint256 constant private GAS_OVERHEAD = 21739;
->>>>>>> a0cf5b62
 
     function getHubOverhead() external view returns (uint256) {
         return GAS_OVERHEAD;
@@ -62,12 +55,6 @@
     uint256 public gtxdatanonzero;
     uint256 constant public GTRANSACTION = 21000;
 
-<<<<<<< HEAD
-    // Nonces of senders, used to prevent replay attacks
-    mapping(address => uint256) private nonces;
-
-=======
->>>>>>> a0cf5b62
     enum AtomicRecipientCallsStatus {OK, CanRelayFailed, RelayedCallFailed, PreRelayedFailed, PostRelayedFailed}
 
     // maps relay worker's address to its manager's address
@@ -82,16 +69,12 @@
 
     string public version = "1.0.0";
 
-<<<<<<< HEAD
+
     EIP712Sig private eip712sig;
     StakeManager private stakeManager;
-
     constructor (uint256 _gtxdatanonzero, StakeManager _stakeManager) public {
         eip712sig = new EIP712Sig(address(this));
         stakeManager = _stakeManager;
-=======
-    constructor (uint256 _gtxdatanonzero) public {
->>>>>>> a0cf5b62
         gtxdatanonzero = _gtxdatanonzero;
     }
 
@@ -99,48 +82,9 @@
         return GTRANSACTION + msg.data.length * gtxdatanonzero;
     }
 
-<<<<<<< HEAD
+
     function registerRelayServer(uint256 baseRelayFee, uint256 pctRelayFee, string calldata url) external {
         address relayManager = msg.sender;
-=======
-    function stake(address relay, uint256 unstakeDelay) external payable {
-        if (relays[relay].state == RelayState.Unknown) {
-            require(msg.sender != relay, "relay cannot stake for itself");
-            relays[relay].owner = msg.sender;
-            relays[relay].state = RelayState.Staked;
-
-        } else if ((relays[relay].state == RelayState.Staked) || (relays[relay].state == RelayState.Registered)) {
-            require(relays[relay].owner == msg.sender, "not owner");
-
-        } else {
-            revert("wrong state for stake");
-        }
-
-        // Increase the stake
-
-        uint256 addedStake = msg.value;
-        relays[relay].stake += addedStake;
-
-        // The added stake may be e.g. zero when only the unstake delay is being updated
-        require(relays[relay].stake >= MINIMUM_STAKE, "stake lower than minimum");
-
-        // Increase the unstake delay
-
-        require(unstakeDelay >= MINIMUM_UNSTAKE_DELAY, "delay lower than minimum");
-        require(unstakeDelay <= MAXIMUM_UNSTAKE_DELAY, "delay higher than maximum");
-
-        require(unstakeDelay >= relays[relay].unstakeDelay, "unstakeDelay cannot be decreased");
-        relays[relay].unstakeDelay = unstakeDelay;
-
-        emit Staked(relay, relays[relay].stake, relays[relay].unstakeDelay);
-    }
-
-    function registerRelay(uint256 baseRelayFee, uint256 pctRelayFee, string memory url) public {
-        address relay = msg.sender;
-
-        // solhint-disable-next-line avoid-tx-origin
-        require(relay == tx.origin, "Contracts cannot register as relays");
->>>>>>> a0cf5b62
         require(
             stakeManager.isRelayManagerStaked(relayManager, MINIMUM_STAKE, MINIMUM_UNSTAKE_DELAY),
             "relay manager not staked"
