/* solhint-disable avoid-low-level-calls */
/* solhint-disable no-inline-assembly */
/* solhint-disable not-rely-on-time */
/* solhint-disable avoid-tx-origin */
/* solhint-disable bracket-align */
// SPDX-License-Identifier:MIT
pragma solidity ^0.7.5;
pragma abicoder v2;

import "./utils/MinLibBytes.sol";
import "@openzeppelin/contracts/math/SafeMath.sol";

import "./utils/GsnUtils.sol";
import "./utils/GsnEip712Library.sol";
import "./interfaces/GsnTypes.sol";
import "./interfaces/IRelayHub.sol";
import "./interfaces/IPaymaster.sol";
import "./forwarder/IForwarder.sol";
import "./interfaces/IStakeManager.sol";

contract RelayHub is IRelayHub {
    using SafeMath for uint256;

    string public override versionHub = "2.0.0+opengsn.hub.irelayhub";

<<<<<<< HEAD
    uint256 public override minimumStake;
    uint256 public override minimumUnstakeDelay;
    uint256 public override maximumRecipientDeposit;
    uint256 public override gasOverhead;
    uint256 public override postOverhead;
    uint256 public override gasReserve;
    uint256 public override maxWorkerCount;
    uint256 public override dataGasCostPerByte;
    IStakeManager override public stakeManager;
    address override public penalizer;
=======
    uint256 public immutable override minimumStake;
    uint256 public immutable override minimumUnstakeDelay;
    uint256 public immutable override maximumRecipientDeposit;
    uint256 public immutable override gasOverhead;
    uint256 public immutable override postOverhead;
    uint256 public immutable override gasReserve;
    uint256 public immutable override maxWorkerCount;
    IStakeManager immutable  override public stakeManager;
    address immutable override public penalizer;
>>>>>>> 9de4181e

    // maps relay worker's address to its manager's address
    mapping(address => address) public override workerToManager;

    // maps relay managers to the number of their workers
    mapping(address => uint256) public override workerCount;

    mapping(address => uint256) private balances;

    constructor (
        IStakeManager _stakeManager,
        address _penalizer,
        uint256 _maxWorkerCount,
        uint256 _gasReserve,
        uint256 _postOverhead,
        uint256 _gasOverhead,
        uint256 _maximumRecipientDeposit,
        uint256 _minimumUnstakeDelay,
<<<<<<< HEAD
        uint256 _minimumStake,
        uint256 _dataGasCostPerByte
    ) public {
=======
        uint256 _minimumStake
    ) {
>>>>>>> 9de4181e
        stakeManager = _stakeManager;
        penalizer = _penalizer;
        maxWorkerCount = _maxWorkerCount;
        gasReserve = _gasReserve;
        postOverhead = _postOverhead;
        gasOverhead = _gasOverhead;
        maximumRecipientDeposit = _maximumRecipientDeposit;
        minimumUnstakeDelay = _minimumUnstakeDelay;
        minimumStake =  _minimumStake;
        dataGasCostPerByte = _dataGasCostPerByte;
    }

    function registerRelayServer(uint256 baseRelayFee, uint256 pctRelayFee, string calldata url) external override {
        address relayManager = msg.sender;
        require(
            isRelayManagerStaked(relayManager),
            "relay manager not staked"
        );
        require(workerCount[relayManager] > 0, "no relay workers");
        emit RelayServerRegistered(relayManager, baseRelayFee, pctRelayFee, url);
    }

    function addRelayWorkers(address[] calldata newRelayWorkers) external override {
        address relayManager = msg.sender;
        uint256 newWorkerCount = workerCount[relayManager] + newRelayWorkers.length;
        workerCount[relayManager] = newWorkerCount;
        require(newWorkerCount <= maxWorkerCount, "too many workers");

        require(
            isRelayManagerStaked(relayManager),
            "relay manager not staked"
        );

        for (uint256 i = 0; i < newRelayWorkers.length; i++) {
            require(workerToManager[newRelayWorkers[i]] == address(0), "this worker has a manager");
            workerToManager[newRelayWorkers[i]] = relayManager;
        }

        emit RelayWorkersAdded(relayManager, newRelayWorkers, newWorkerCount);
    }

    function depositFor(address target) public override payable {
        uint256 amount = msg.value;
        require(amount <= maximumRecipientDeposit, "deposit too big");

        balances[target] = balances[target].add(amount);

        emit Deposited(target, msg.sender, amount);
    }

    function balanceOf(address target) external override view returns (uint256) {
        return balances[target];
    }

    function withdraw(uint256 amount, address payable dest) public override {
        address payable account = msg.sender;
        require(balances[account] >= amount, "insufficient funds");

        balances[account] = balances[account].sub(amount);
        dest.transfer(amount);

        emit Withdrawn(account, dest, amount);
    }

    function calldataGasCost(uint256 length) public override view returns (uint256) {
        return dataGasCostPerByte.mul(length);
}

    function verifyGasAndDataLimits(
        uint256 maxRelayExposure,
        GsnTypes.RelayRequest calldata relayRequest,
        uint256 initialGas
    )
    private
    view
    returns (IPaymaster.GasAndDataLimits memory gasAndDataLimits, uint256 maxPossibleGas) {
        gasAndDataLimits =
            IPaymaster(relayRequest.relayData.paymaster).getGasAndDataLimits{gas:50000}();
        require(msg.data.length <= gasAndDataLimits.calldataSizeLimit, "msg.data exceeded limit" );
        uint256 dataGasCost = calldataGasCost(msg.data.length);
        require(maxRelayExposure >= gasAndDataLimits.acceptanceBudget.add(dataGasCost), "acceptanceBudget and dataGasCost too high");

        maxPossibleGas =
            gasOverhead.add(
            gasAndDataLimits.preRelayedCallGasLimit).add(
            gasAndDataLimits.postRelayedCallGasLimit).add(
            relayRequest.request.gas).add(
            dataGasCost);

        // This transaction must have enough gas to forward the call to the recipient with the requested amount, and not
        // run out of gas later in this function.
        require(
            initialGas >= maxPossibleGas,
            "no gas for innerRelayCall");

        uint256 maxPossibleCharge = calculateCharge(
            maxPossibleGas,
            relayRequest.relayData
        );

        // We don't yet know how much gas will be used by the recipient, so we make sure there are enough funds to pay
        // for the maximum possible charge.
        require(maxPossibleCharge <= balances[relayRequest.relayData.paymaster],
            "Paymaster balance too low");
    }

    struct RelayCallData {
        bool success;
        bytes4 functionSelector;
        bytes recipientContext;
        bytes relayedCallReturnValue;
        IPaymaster.GasAndDataLimits gasAndDataLimits;
        RelayCallStatus status;
        uint256 innerGasUsed;
        uint256 maxPossibleGas;
        uint256 gasBeforeInner;
        bytes retData;
<<<<<<< HEAD
        uint256 dataGasCost;
=======
        address relayManager;
>>>>>>> 9de4181e
    }

    function relayCall(
        uint maxRelayExposure,
        GsnTypes.RelayRequest calldata relayRequest,
        bytes calldata signature,
        bytes calldata approvalData,
        uint externalGasLimit
    )
    external
    override
    returns (bool paymasterAccepted, bytes memory returnValue)
    {
        (signature);
        RelayCallData memory vars;
        vars.functionSelector = relayRequest.request.data.length>=4 ? MinLibBytes.readBytes4(relayRequest.request.data, 0) : bytes4(0);
        require(msg.sender == tx.origin, "relay worker must be EOA");
        vars.relayManager = workerToManager[msg.sender];
        require(vars.relayManager != address(0), "Unknown relay worker");
        require(relayRequest.relayData.relayWorker == msg.sender, "Not a right worker");
        require(
            isRelayManagerStaked(vars.relayManager),
            "relay manager not staked"
        );
        require(relayRequest.relayData.gasPrice <= tx.gasprice, "Invalid gas price");
        require(externalGasLimit <= block.gaslimit, "Impossible gas limit");

        (vars.gasAndDataLimits, vars.maxPossibleGas) =
             verifyGasAndDataLimits(maxRelayExposure, relayRequest, externalGasLimit);

    {

        //How much gas to pass down to innerRelayCall. must be lower than the default 63/64
        // actually, min(gasleft*63/64, gasleft-GAS_RESERVE) might be enough.
        uint256 innerGasLimit = gasleft()*63/64-gasReserve;
        vars.gasBeforeInner = gasleft();

        uint256 _tmpInitialGas = innerGasLimit + externalGasLimit + gasOverhead + postOverhead;
        // Calls to the recipient are performed atomically inside an inner transaction which may revert in case of
        // errors in the recipient. In either case (revert or regular execution) the return data encodes the
        // RelayCallStatus value.
        (bool success, bytes memory relayCallStatus) = address(this).call{gas:innerGasLimit}(
            abi.encodeWithSelector(RelayHub.innerRelayCall.selector, relayRequest, signature, approvalData, vars.gasAndDataLimits,
                _tmpInitialGas - gasleft(),
                vars.maxPossibleGas
                )
        );
        vars.success = success;
        vars.innerGasUsed = vars.gasBeforeInner-gasleft();
        (vars.status, vars.relayedCallReturnValue) = abi.decode(relayCallStatus, (RelayCallStatus, bytes));
        if ( vars.relayedCallReturnValue.length>0 ) {
            emit TransactionResult(vars.status, vars.relayedCallReturnValue);
        }
    }
    {
        vars.dataGasCost = calldataGasCost(msg.data.length);
        if (!vars.success) {
            //Failure cases where the PM doesn't pay
            if ( (vars.innerGasUsed <= vars.gasAndDataLimits.acceptanceBudget.add(vars.dataGasCost) ) && (
                    vars.status == RelayCallStatus.RejectedByPreRelayed ||
                    vars.status == RelayCallStatus.RejectedByForwarder ||
                    vars.status == RelayCallStatus.RejectedByRecipientRevert  //can only be thrown if rejectOnRecipientRevert==true
            )) {
                paymasterAccepted=false;

                emit TransactionRejectedByPaymaster(
                    vars.relayManager,
                    relayRequest.relayData.paymaster,
                    relayRequest.request.from,
                    relayRequest.request.to,
                    msg.sender,
                    vars.functionSelector,
                    vars.innerGasUsed,
                    vars.relayedCallReturnValue);
                return (false, vars.relayedCallReturnValue);
            }
        }
        // We now perform the actual charge calculation, based on the measured gas used
        uint256 gasUsed = (externalGasLimit - gasleft()) + gasOverhead;
        uint256 charge = calculateCharge(gasUsed, relayRequest.relayData);

        balances[relayRequest.relayData.paymaster] = balances[relayRequest.relayData.paymaster].sub(charge);
        balances[vars.relayManager] = balances[vars.relayManager].add(charge);

        emit TransactionRelayed(
            vars.relayManager,
            msg.sender,
            relayRequest.request.from,
            relayRequest.request.to,
            relayRequest.relayData.paymaster,
            vars.functionSelector,
            vars.status,
            charge);
        return (true, "");
    }
    }

    struct InnerRelayCallData {
        uint256 balanceBefore;
        bytes32 preReturnValue;
        bool relayedCallSuccess;
        bytes relayedCallReturnValue;
        bytes recipientContext;
        bytes data;
        bool rejectOnRecipientRevert;
    }

    function innerRelayCall(
        GsnTypes.RelayRequest calldata relayRequest,
        bytes calldata signature,
        bytes calldata approvalData,
        IPaymaster.GasAndDataLimits calldata gasAndDataLimits,
        uint256 totalInitialGas,
        uint256 maxPossibleGas
    )
    external
    returns (RelayCallStatus, bytes memory)
    {
        InnerRelayCallData memory vars;
        // A new gas measurement is performed inside innerRelayCall, since
        // due to EIP150 available gas amounts cannot be directly compared across external calls

        // This external function can only be called by RelayHub itself, creating an internal transaction. Calls to the
        // recipient (preRelayedCall, the relayedCall, and postRelayedCall) are called from inside this transaction.
        require(msg.sender == address(this), "Must be called by RelayHub");

        // If either pre or post reverts, the whole internal transaction will be reverted, reverting all side effects on
        // the recipient. The recipient will still be charged for the used gas by the relay.

        // The recipient is no allowed to withdraw balance from RelayHub during a relayed transaction. We check pre and
        // post state to ensure this doesn't happen.
        vars.balanceBefore = balances[relayRequest.relayData.paymaster];

        // First preRelayedCall is executed.
        // Note: we open a new block to avoid growing the stack too much.
        vars.data = abi.encodeWithSelector(
            IPaymaster.preRelayedCall.selector,
                relayRequest, signature, approvalData, maxPossibleGas
        );
        {
            bool success;
            bytes memory retData;
            (success, retData) = relayRequest.relayData.paymaster.call{gas:gasAndDataLimits.preRelayedCallGasLimit}(vars.data);
            if (!success) {
                GsnEip712Library.truncateInPlace(retData);
                revertWithStatus(RelayCallStatus.RejectedByPreRelayed, retData);
            }
            (vars.recipientContext, vars.rejectOnRecipientRevert) = abi.decode(retData, (bytes,bool));
        }

        // The actual relayed call is now executed. The sender's address is appended at the end of the transaction data

        {
            bool forwarderSuccess;
            (forwarderSuccess, vars.relayedCallSuccess, vars.relayedCallReturnValue) = GsnEip712Library.execute(relayRequest, signature);
            if ( !forwarderSuccess ) {
                revertWithStatus(RelayCallStatus.RejectedByForwarder, vars.relayedCallReturnValue);
            }

            if (vars.rejectOnRecipientRevert && !vars.relayedCallSuccess) {
                // we trusted the recipient, but it reverted...
                revertWithStatus(RelayCallStatus.RejectedByRecipientRevert, vars.relayedCallReturnValue);
            }
        }
        // Finally, postRelayedCall is executed, with the relayedCall execution's status and a charge estimate
        // We now determine how much the recipient will be charged, to pass this value to postRelayedCall for accurate
        // accounting.
        vars.data = abi.encodeWithSelector(
            IPaymaster.postRelayedCall.selector,
            vars.recipientContext,
            vars.relayedCallSuccess,
            totalInitialGas - gasleft(), /*gasUseWithoutPost*/
            relayRequest.relayData
        );

        {
        (bool successPost,bytes memory ret) = relayRequest.relayData.paymaster.call{gas:gasAndDataLimits.postRelayedCallGasLimit}(vars.data);

        if (!successPost) {
            revertWithStatus(RelayCallStatus.PostRelayedFailed, ret);
        }
        }

        if (balances[relayRequest.relayData.paymaster] < vars.balanceBefore) {
            revertWithStatus(RelayCallStatus.PaymasterBalanceChanged, "");
        }

        return (vars.relayedCallSuccess ? RelayCallStatus.OK : RelayCallStatus.RelayedCallFailed, vars.relayedCallReturnValue);
    }

    /**
     * @dev Reverts the transaction with return data set to the ABI encoding of the status argument (and revert reason data)
     */
    function revertWithStatus(RelayCallStatus status, bytes memory ret) private pure {
        bytes memory data = abi.encode(status, ret);
        GsnEip712Library.truncateInPlace(data);

        assembly {
            let dataSize := mload(data)
            let dataPtr := add(data, 32)

            revert(dataPtr, dataSize)
        }
    }

    function calculateCharge(uint256 gasUsed, GsnTypes.RelayData calldata relayData) public override virtual view returns (uint256) {
        return relayData.baseRelayFee.add((gasUsed.mul(relayData.gasPrice).mul(relayData.pctRelayFee.add(100))).div(100));
    }

    function isRelayManagerStaked(address relayManager) public override view returns (bool) {
        return stakeManager.isRelayManagerStaked(relayManager, address(this), minimumStake, minimumUnstakeDelay);
    }

    modifier penalizerOnly () {
        require(msg.sender == penalizer, "Not penalizer");
        _;
    }

    function penalize(address relayWorker, address payable beneficiary) external override penalizerOnly {
        address relayManager = workerToManager[relayWorker];
        // The worker must be controlled by a manager with a locked stake
        require(relayManager != address(0), "Unknown relay worker");
        require(
            isRelayManagerStaked(relayManager),
            "relay manager not staked"
        );
        IStakeManager.StakeInfo memory stakeInfo = stakeManager.getStakeInfo(relayManager);
        stakeManager.penalizeRelayManager(relayManager, beneficiary, stakeInfo.stake);
    }
}<|MERGE_RESOLUTION|>--- conflicted
+++ resolved
@@ -23,18 +23,6 @@
 
     string public override versionHub = "2.0.0+opengsn.hub.irelayhub";
 
-<<<<<<< HEAD
-    uint256 public override minimumStake;
-    uint256 public override minimumUnstakeDelay;
-    uint256 public override maximumRecipientDeposit;
-    uint256 public override gasOverhead;
-    uint256 public override postOverhead;
-    uint256 public override gasReserve;
-    uint256 public override maxWorkerCount;
-    uint256 public override dataGasCostPerByte;
-    IStakeManager override public stakeManager;
-    address override public penalizer;
-=======
     uint256 public immutable override minimumStake;
     uint256 public immutable override minimumUnstakeDelay;
     uint256 public immutable override maximumRecipientDeposit;
@@ -42,9 +30,9 @@
     uint256 public immutable override postOverhead;
     uint256 public immutable override gasReserve;
     uint256 public immutable override maxWorkerCount;
+    uint256 public immutable override dataGasCostPerByte;
     IStakeManager immutable  override public stakeManager;
     address immutable override public penalizer;
->>>>>>> 9de4181e
 
     // maps relay worker's address to its manager's address
     mapping(address => address) public override workerToManager;
@@ -63,14 +51,9 @@
         uint256 _gasOverhead,
         uint256 _maximumRecipientDeposit,
         uint256 _minimumUnstakeDelay,
-<<<<<<< HEAD
         uint256 _minimumStake,
         uint256 _dataGasCostPerByte
-    ) public {
-=======
-        uint256 _minimumStake
     ) {
->>>>>>> 9de4181e
         stakeManager = _stakeManager;
         penalizer = _penalizer;
         maxWorkerCount = _maxWorkerCount;
@@ -188,11 +171,8 @@
         uint256 maxPossibleGas;
         uint256 gasBeforeInner;
         bytes retData;
-<<<<<<< HEAD
+        address relayManager;
         uint256 dataGasCost;
-=======
-        address relayManager;
->>>>>>> 9de4181e
     }
 
     function relayCall(
