// SPDX-License-Identifier:MIT
pragma solidity ^0.6.2;
pragma experimental ABIEncoderV2;

import "@openzeppelin/contracts/access/Ownable.sol";

import "./interfaces/ISignatureVerifier.sol";
import "./interfaces/IPaymaster.sol";
import "./interfaces/IRelayHub.sol";
<<<<<<< HEAD
import "./Eip712Forwarder.sol";
import "./GsnEip712Library.sol";
=======
import "./interfaces/IForwarder.sol";
>>>>>>> 54e88228

/**
 * Abstract base class to be inherited by a concrete Paymaster
 * A subclass must implement:
 *  - acceptRelayedCall
 *  - preRelayedCall
 *  - postRelayedCall
 */
abstract contract BasePaymaster is IPaymaster, Ownable {

    IRelayHub internal relayHub;
    IForwarder internal trustedForwarder;

    function getHubAddr() public override view returns (address) {
        return address(relayHub);
    }

    // Gas stipends for acceptRelayedCall, preRelayedCall and postRelayedCall
    uint256 constant private ACCEPT_RELAYED_CALL_GAS_LIMIT = 50000;
    uint256 constant private PRE_RELAYED_CALL_GAS_LIMIT = 100000;
    uint256 constant private POST_RELAYED_CALL_GAS_LIMIT = 110000;

    function getGasLimits()
    external
    override
    virtual
    view
    returns (
        IPaymaster.GasLimits memory limits
    ) {
        return IPaymaster.GasLimits(
            ACCEPT_RELAYED_CALL_GAS_LIMIT,
            PRE_RELAYED_CALL_GAS_LIMIT,
            POST_RELAYED_CALL_GAS_LIMIT
        );
    }

    function _verifySignature(
        ISignatureVerifier.RelayRequest calldata relayRequest,
        bytes calldata signature
    )
    public
    view
    {
        require(address(trustedForwarder) == relayRequest.relayData.forwarder, "Forwarder is not trusted");
        trustedForwarder.verify(relayRequest, signature);
    }

    /*
     * modifier to be used by recipients as access control protection for preRelayedCall & postRelayedCall
     */
    modifier relayHubOnly() {
        require(msg.sender == getHubAddr(), "Function can only be called by RelayHub");
        _;
    }

    function setRelayHub(IRelayHub hub) public onlyOwner {
        relayHub = hub;
    }

    function setTrustedForwarder(IForwarder forwarder) public onlyOwner {
        trustedForwarder = forwarder;
    }

    /// check current deposit on relay hub.
    // (wanted to name it "getRelayHubDeposit()", but we use the name from IRelayRecipient...
    function getRelayHubDeposit()
    public
    override
    view
    returns (uint) {
        return relayHub.balanceOf(address(this));
    }

    // any money moved into the paymaster is transferred as a deposit.
    // This way, we don't need to understand the RelayHub API in order to replenish
    // the paymaster.
    receive() external virtual payable {
        require(address(relayHub) != address(0), "relay hub address not set");
        relayHub.depositFor{value:msg.value}(address(this));
    }

    /// withdraw deposit from relayHub
    function withdrawRelayHubDepositTo(uint amount, address payable target) public onlyOwner {
        relayHub.withdraw(amount, target);
    }

}<|MERGE_RESOLUTION|>--- conflicted
+++ resolved
@@ -7,12 +7,8 @@
 import "./interfaces/ISignatureVerifier.sol";
 import "./interfaces/IPaymaster.sol";
 import "./interfaces/IRelayHub.sol";
-<<<<<<< HEAD
 import "./Eip712Forwarder.sol";
 import "./GsnEip712Library.sol";
-=======
-import "./interfaces/IForwarder.sol";
->>>>>>> 54e88228
 
 /**
  * Abstract base class to be inherited by a concrete Paymaster
@@ -60,7 +56,6 @@
         require(address(trustedForwarder) == relayRequest.relayData.forwarder, "Forwarder is not trusted");
         trustedForwarder.verify(relayRequest, signature);
     }
-
     /*
      * modifier to be used by recipients as access control protection for preRelayedCall & postRelayedCall
      */
@@ -99,5 +94,4 @@
     function withdrawRelayHubDepositTo(uint amount, address payable target) public onlyOwner {
         relayHub.withdraw(amount, target);
     }
-
 }