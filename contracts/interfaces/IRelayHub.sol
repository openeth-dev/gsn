pragma solidity ^0.5.16;
pragma experimental ABIEncoderV2;

import "../utils/EIP712Sig.sol";

interface IRelayHub {


    /// Emitted when a relay server registers or updates its details
    /// Looking at these events lets a client discover relay servers
    event RelayServerRegistered(
        address indexed relayManager,
        uint256 baseRelayFee,
        uint256 pctRelayFee,
        string url);

    /// Emitted when relays are added by a relayManager
    event RelayWorkersAdded(
        address indexed relayManager,
        address[] newRelayWorkers,
        uint256 workersCount
    );

    // Emitted when an account withdraws funds from RelayHub.
    event Withdrawn(
        address indexed account,
        address indexed dest,
        uint256 amount
    );

    // Emitted when depositFor is called, including the amount and account that was funded.
    event Deposited(
        address indexed paymaster,
        address indexed from,
        uint256 amount
    );

    // Emitted when an attempt to relay a call failed. This can happen due to incorrect relayCall arguments, or the
    // recipient not accepting the relayed call.
    // The actual relayed call was not executed, and the recipient not charged.
    // The reason field contains an error code: values 1-10 correspond to CanRelayStatus entries, and values over 10
    // are custom recipient error codes returned from acceptRelayedCall.
    event CanRelayFailed(
        address indexed relayManager,
        address indexed relayWorker,
        address indexed from,
        address to,
        address paymaster,
        bytes4 selector,
        string reason);

    // Emitted when a transaction is relayed. Note that the actual encoded function might be reverted: this will be
    // indicated in the status field.
    // Useful when monitoring a relay's operation and relayed calls to a contract.
    // Charge is the ether value deducted from the recipient's balance, paid to the relay's manager.
    event TransactionRelayed(
        address indexed relayManager,
        address indexed relayWorker,
        address indexed from,
        address to,
        address paymaster,
        bytes4 selector,
        RelayCallStatus status,
        uint256 charge);

    event Penalized(
        address indexed relayWorker,
        address sender,
        uint256 reward
    );

    /// Reason error codes for the TransactionRelayed event
    /// @param OK - the transaction was successfully relayed and execution successful - never included in the event
    /// @param RelayedCallFailed - the transaction was relayed, but the relayed call failed
    /// @param PreRelayedFailed - the transaction was not relayed due to preRelatedCall reverting
    /// @param PostRelayedFailed - the transaction was relayed and reverted due to postRelatedCall reverting
    /// @param RecipientBalanceChanged - the transaction was relayed and reverted due to the recipient balance change
    enum RelayCallStatus {
        OK,
        RelayedCallFailed,
        PreRelayedFailed,
        PostRelayedFailed,
        RecipientBalanceChanged
    }

    //return the stake manager of this RelayHub
    function getStakeManager() external view returns(address);

    /// Add new worker addresses controlled by sender who must be a staked Relay Manager address.
    /// Emits a RelayWorkersAdded event.
    /// This function can be called multiple times, emitting new events
    function addRelayWorkers(address[] calldata newRelayWorkers) external;

    function registerRelayServer(uint256 baseRelayFee, uint256 pctRelayFee, string calldata url) external;

    // Balance management

    // Deposits ether for a contract, so that it can receive (and pay for) relayed transactions. Unused balance can only
    // be withdrawn by the contract itself, by calling withdraw.
    // Emits a Deposited event.
    function depositFor(address target) external payable;


    // Returns an account's deposits. These can be either a contract's funds, or a relay manager's revenue.
    function balanceOf(address target) external view returns (uint256);

    // Withdraws from an account's balance, sending it back to it. Relay managers call this to retrieve their revenue, and
    // contracts can also use it to reduce their funding.
    // Emits a Withdrawn event.
    function withdraw(uint256 amount, address payable dest) external;

    // Relaying

    // Check if the RelayHub will accept a relayed operation. Multiple things must be true for this to happen:
    //  - all arguments must be signed for by the sender (from)
    //  - the sender's nonce must be the current one
    //  - the recipient must accept this transaction (via acceptRelayedCall)
    // Returns true on success (and recipient context), or false with error string
    // it returns one in acceptRelayedCall.
    function canRelay(
        GSNTypes.RelayRequest calldata relayRequest,
        uint256 maxPossibleGas,
        uint256 acceptRelayedCallGasLimit,
        bytes calldata signature,
        bytes calldata approvalData
    )
    external
    view
    returns (bool success, string memory returnValue);

    /// Relays a transaction. For this to succeed, multiple conditions must be met:
    ///  - canRelay must return CanRelayStatus.OK
    ///  - the sender must be a registered relayWorker
    ///  - the transaction's gas price must be larger or equal to the one that was requested by the sender
    ///  - the transaction must have enough gas to run all internal transactions if they use all gas available to them
    ///  - the sponsor must have enough balance to pay the relayWorker for the scenario when all gas is spent
    ///
    /// If all conditions are met, the call will be relayed and the recipient charged.
    ///
    /// Arguments:
    /// @param relayRequest - all details of the requested relayWorker call
    /// @param signature - client's signature over all previous params, plus the relayWorker and RelayHub addresses
    /// @param approvalData: dapp-specific data forwarded to acceptRelayedCall.
    ///        This value is *not* verified by the Hub. For example, it can be used to pass a signature to the sponsor.
    ///
    /// Emits a TransactionRelayed event.
    function relayCall(
        GSNTypes.RelayRequest calldata relayRequest,
        bytes calldata signature,
        bytes calldata approvalData
    ) external;

    // Relay penalization. Any account can penalize relays, removing them from the system immediately, and rewarding the
    // reporter with half of the relayWorker's stake. The other half is burned so that, even if the relayWorker penalizes itself, it
    // still loses half of its stake.

    // Penalize a relayWorker that signed two transactions using the same nonce (making only the first one valid) and
    // different data (gas price, gas limit, etc. may be different). The (unsigned) transaction data and signature for
    // both transactions must be provided.
    /*function penalizeRepeatedNonce(
        bytes calldata unsignedTx1,
        bytes calldata signature1,
        bytes calldata unsignedTx2,
        bytes calldata signature2)
    external;

    // Penalize a relayWorker that sent a transaction that didn't target RelayHub's registerRelay or relayCall.
    function penalizeIllegalTransaction(bytes calldata unsignedTx, bytes calldata signature) external;
<<<<<<< HEAD

=======
*/
    function penalize(address relayWorker, address payable beneficiary) external;
>>>>>>> 36b2bf9d

    function getHubOverhead() external view returns (uint256);

    /// The fee is expressed as a base fee in wei plus percentage on actual charge.
    /// E.g. a value of 40 stands for a 40% fee, so the recipient will be
    /// charged for 1.4 times the spent amount.
    function calculateCharge(uint256 gasUsed, GSNTypes.GasData calldata gasData) external view returns (uint256);

    function getVersion() external view returns (string memory);

}
<|MERGE_RESOLUTION|>--- conflicted
+++ resolved
@@ -166,12 +166,7 @@
 
     // Penalize a relayWorker that sent a transaction that didn't target RelayHub's registerRelay or relayCall.
     function penalizeIllegalTransaction(bytes calldata unsignedTx, bytes calldata signature) external;
-<<<<<<< HEAD
-
-=======
 */
-    function penalize(address relayWorker, address payable beneficiary) external;
->>>>>>> 36b2bf9d
 
     function getHubOverhead() external view returns (uint256);
 
