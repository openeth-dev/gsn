--- conflicted
+++ resolved
@@ -7,15 +7,11 @@
 import "../forwarder/Forwarder.sol";
 
 /**
- * Bridge Library to map GSN RelayRequest into a call of an Forwarder
+ * Bridge Library to map GSN RelayRequest into a call of a Forwarder
  */
 library GsnEip712Library {
 
-<<<<<<< HEAD
-    //copied from Eip712Forwarder (can't reference string constants even from another library)
-=======
     //copied from Forwarder (can't reference string constants even from another library)
->>>>>>> dcd7abbd
     string public constant GENERIC_PARAMS = "address to,bytes data,uint256 value,address from,uint256 nonce,uint256 gas";
 
     bytes public constant RELAYDATA_TYPE = "RelayData(uint256 gasPrice,uint256 pctRelayFee,uint256 baseRelayFee,address relayWorker,address paymaster)";
@@ -76,11 +72,7 @@
     function verifySignature(GsnTypes.RelayRequest calldata relayRequest, bytes calldata signature) internal view {
         (Forwarder.ForwardRequest memory forwardRequest, bytes memory suffixData) = splitRequest(relayRequest);
         bytes32 domainSeparator = domainSeparator(relayRequest.relayData.forwarder);
-<<<<<<< HEAD
-        Eip712Forwarder forwarder = Eip712Forwarder(payable(relayRequest.relayData.forwarder));
-=======
         Forwarder forwarder = Forwarder(payable(relayRequest.relayData.forwarder));
->>>>>>> dcd7abbd
         forwarder.verify(forwardRequest, domainSeparator, RELAY_REQUEST_TYPEHASH, suffixData, signature);
     }
 
