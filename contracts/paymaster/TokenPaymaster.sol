// SPDX-License-Identifier:MIT
pragma solidity ^0.6.2;
pragma experimental ABIEncoderV2;

import "@openzeppelin/contracts/access/Ownable.sol";
import "@openzeppelin/contracts/token/ERC20/IERC20.sol";

import "../interfaces/IForwarder.sol";
import "../BasePaymaster.sol";

import "./IUniswap.sol";

/**
 * A Token-based paymaster.
 * - each request is paid for by the caller.
 * - acceptRelayedCall - verify the caller can pay for the request in tokens.
 * - preRelayedCall - pre-pay the maximum possible price for the tx
 * - postRelayedCall - refund the caller for the unused gas
 */
contract TokenPaymaster is BasePaymaster {
    string public override versionPaymaster = "2.0.0-alpha.1+opengsn.token.ipaymaster";

    IUniswap public uniswap;
    IERC20 public token;

    //filled by calculatePostGas()
    uint public gasUsedByPostWithPreCharge;
    uint public gasUsedByPostWithoutPreCharge;

    constructor(IUniswap _uniswap) public {
        uniswap = _uniswap;
        token = IERC20(uniswap.tokenAddress());
        token.approve(address(uniswap), uint(-1));
    }

    /**
     * set gas used by postRelayedCall, for proper gas calculation.
     * You can use TokenGasCalculator to calculate these values (they depend on actual code of postRelayedCall,
     * but also the gas usage of the token and of Uniswap)
     */
    function setPostGasUsage(uint _gasUsedByPostWithPreCharge, uint _gasUsedByPostWithoutPreCharge) external onlyOwner {
        gasUsedByPostWithPreCharge = _gasUsedByPostWithPreCharge;
        gasUsedByPostWithoutPreCharge = _gasUsedByPostWithoutPreCharge;
    }

    //return the payer of this request.
    // for account-based target, this is the target account.
    function getPayer(ISignatureVerifier.RelayRequest calldata relayRequest) external pure returns (address) {
        return relayRequest.target;
    }

    event Received(uint eth);
    receive() external override payable {
        emit Received(msg.value);
    }

    /**
     * verify that payer can pay for the transaction: must have balance, and also allownce for
     * this paymaster to use it.
     * NOTE: A sub-class can also allow transactions that can't be pre-paid, e.g. create transaction or
     *  a proxy call to token.approve.
     *  In this case, sub-class the acceptRelayedCall to verify the transaction, and set a tokenPreCharge to zero.
     *  The methods preRelayedCall, postRelayedCall already handle such zero tokenPreCharge.
     */
    function acceptRelayedCall(
        ISignatureVerifier.RelayRequest calldata relayRequest,
        bytes calldata signature,
        bytes calldata approvalData,
        uint256 maxPossibleGas
    )
    external
    override
    view
    returns (bytes memory context) {
        (approvalData);

        // Verify the sender's request is valid for selected forwarder
<<<<<<< HEAD
        ITrustedForwarder forwarder = ITrustedForwarder(relayRequest.forwarder);
=======
        IForwarder forwarder = IForwarder(relayRequest.relayData.forwarder);
>>>>>>> 168d7c7d
        forwarder.verify(relayRequest, signature);

        address payer = this.getPayer(relayRequest);
        uint ethMaxCharge = relayHub.calculateCharge(maxPossibleGas, relayRequest.gasData);
        uint tokenPreCharge = uniswap.getTokenToEthOutputPrice(ethMaxCharge);

        require(tokenPreCharge < token.balanceOf(payer), "balance too low");

        require(tokenPreCharge < token.allowance(payer, address(this)), "allowance too low");
        return abi.encode(payer, tokenPreCharge);
    }

    function preRelayedCall(bytes calldata context) external override relayHubOnly returns (bytes32) {
        (address payer, uint tokenPrecharge) = abi.decode(context, (address, uint));

        if (tokenPrecharge != 0) {
            token.transferFrom(payer, address(this), tokenPrecharge);
        }
        return bytes32(0);
    }

    function postRelayedCall(
        bytes calldata context,
        bool success,
        bytes32 preRetVal,
        uint256 gasUseWithoutPost,
        ISignatureVerifier.GasData calldata gasData
    ) external override relayHubOnly {
        (success, preRetVal);

        (address payer, uint tokenPrecharge) = abi.decode(context, (address, uint));
        uint ethActualCharge;
        uint justPost;
        uint tokenActualCharge;

        if (tokenPrecharge == 0) {
            justPost = gasUsedByPostWithoutPreCharge;
            ethActualCharge = relayHub.calculateCharge(gasUseWithoutPost + justPost, gasData);
            tokenActualCharge = uniswap.getTokenToEthOutputPrice(ethActualCharge);

            //no precharge. we pay now entire sum.
            require(token.transferFrom(payer, address(this), tokenActualCharge), "failed transfer");
        } else {
            justPost = gasUsedByPostWithoutPreCharge;
            ethActualCharge = relayHub.calculateCharge(gasUseWithoutPost + justPost, gasData);
            tokenActualCharge = uniswap.getTokenToEthOutputPrice(ethActualCharge);

            //refund payer
            require(token.transfer(payer, tokenPrecharge - tokenActualCharge), "failed refund");
        }
        //solhint-disable-next-line
        uniswap.tokenToEthSwapOutput(ethActualCharge, uint(-1), block.timestamp+60*15);
        relayHub.depositFor{value:ethActualCharge}(address(this));
        emit TokensCharged(gasUseWithoutPost, justPost, ethActualCharge, tokenActualCharge);
    }

    event TokensCharged(uint gasUseWithoutPost, uint gasJustPost, uint ethActualCharge, uint tokenActualCharge);
}<|MERGE_RESOLUTION|>--- conflicted
+++ resolved
@@ -75,11 +75,7 @@
         (approvalData);
 
         // Verify the sender's request is valid for selected forwarder
-<<<<<<< HEAD
-        ITrustedForwarder forwarder = ITrustedForwarder(relayRequest.forwarder);
-=======
-        IForwarder forwarder = IForwarder(relayRequest.relayData.forwarder);
->>>>>>> 168d7c7d
+        IForwarder forwarder = IForwarder(relayRequest.forwarder);
         forwarder.verify(relayRequest, signature);
 
         address payer = this.getPayer(relayRequest);
